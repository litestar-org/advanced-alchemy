"""Tests for the DI module."""

from __future__ import annotations

import inspect
import unittest.mock
import uuid
from datetime import datetime, timedelta
from typing import TYPE_CHECKING, Any, cast
from unittest.mock import MagicMock, patch

<<<<<<< HEAD
from litestar import Litestar, get  # Added Litestar, get
from litestar.di import Provide
from litestar.openapi import OpenAPIConfig  # Added OpenAPIConfig
from litestar.testing import TestClient  # Added TestClient
=======
from litestar import Litestar, get
from litestar.di import Provide
from litestar.openapi.config import OpenAPIConfig
from litestar.testing import TestClient
>>>>>>> 7324cc76
from sqlalchemy import FromClause, String, select
from sqlalchemy.orm import DeclarativeBase, Mapped, Mapper, mapped_column

from advanced_alchemy.extensions.litestar.plugins.init.plugin import signature_namespace_values
from advanced_alchemy.extensions.litestar.providers import (
    DEPENDENCY_DEFAULTS,
    DependencyCache,
    DependencyDefaults,
    FilterConfig,
    FilterTypes,
    SingletonMeta,
    _create_filter_aggregate_function,  # pyright: ignore[reportPrivateUsage]
    _create_statement_filters,  # pyright: ignore[reportPrivateUsage]
    create_filter_dependencies,
    create_service_dependencies,
    create_service_provider,
    dep_cache,
)
from advanced_alchemy.filters import (
    BeforeAfter,
    CollectionFilter,
    FilterTypes,  # Added FilterTypes
    LimitOffset,
    NotInCollectionFilter,
    OrderBy,
    SearchFilter,
)
from advanced_alchemy.repository import SQLAlchemyAsyncRepository, SQLAlchemySyncRepository
from advanced_alchemy.service import (
    SQLAlchemyAsyncRepositoryService,
    SQLAlchemySyncRepositoryService,
)
from advanced_alchemy.types.identity import BigIntIdentity
from tests.helpers import anext_


class Base(DeclarativeBase):
    """Base class for models."""

    if TYPE_CHECKING:
        __name__: str  # type: ignore
        __table__: FromClause  # type: ignore
        __mapper__: Mapper[Any]  # type: ignore

    id: Mapped[int] = mapped_column(BigIntIdentity, primary_key=True)

    def to_dict(self, exclude: set[str] | None = None) -> dict[str, Any]:
        """Convert model to dictionary.

        Returns:
            Dict[str, Any]: A dict representation of the model
        """
        exclude = {"sa_orm_sentinel", "_sentinel"}.union(self._sa_instance_state.unloaded).union(exclude or [])  # type: ignore[attr-defined]
        return {field: getattr(self, field) for field in self.__mapper__.columns.keys() if field not in exclude}


class DITestModel(Base):
    """Test model for use in tests."""

    __tablename__ = "di_test_model"

    name: Mapped[str] = mapped_column(String)


class TestSyncService(SQLAlchemySyncRepositoryService[DITestModel]):
    """Test sync service class."""

    class Repo(SQLAlchemySyncRepository[DITestModel]):
        """Test repo class."""

        model_type = DITestModel

    repository_type = Repo


class TestAsyncService(SQLAlchemyAsyncRepositoryService[DITestModel]):
    """Test async service class."""

    class Repo(SQLAlchemyAsyncRepository[DITestModel]):
        """Test repo class."""

        model_type = DITestModel

    repository_type = Repo


def test_singleton_pattern() -> None:
    """Test that the SingletonMeta creates singletons."""

    class TestClass(metaclass=SingletonMeta):
        """Test class using SingletonMeta."""

        def __init__(self) -> None:
            self.value = uuid.uuid4().hex

    # Instances should be the same
    instance1 = TestClass()
    instance2 = TestClass()

    assert instance1 is instance2
    assert instance1.value == instance2.value


def test_multiple_classes() -> None:
    """Test that different classes using SingletonMeta have different instances."""

    class TestClass1(metaclass=SingletonMeta):
        """First test class using SingletonMeta."""

        def __init__(self) -> None:
            self.value = 1

    class TestClass2(metaclass=SingletonMeta):
        """Second test class using SingletonMeta."""

        def __init__(self) -> None:
            self.value = 2

    instance1 = TestClass1()
    instance2 = TestClass2()

    assert instance1 is not instance2  # type: ignore
    assert instance1.value != instance2.value


def test_add_get_dependencies() -> None:
    """Test adding and retrieving dependencies from cache."""
    # Create a new instance to avoid test interference
    with patch.dict(SingletonMeta._instances, {}, clear=True):  # pyright: ignore[reportPrivateUsage]
        cache = DependencyCache()

        # Test with string key
        deps1 = {"service": Provide(lambda: "service")}
        cache.add_dependencies("key1", deps1)
        assert cache.get_dependencies("key1") == deps1

        # Test with integer key
        deps2 = {"filter": Provide(lambda: "filter")}
        cache.add_dependencies(123, deps2)
        assert cache.get_dependencies(123) == deps2

        # Test retrieving non-existent key
        assert cache.get_dependencies("nonexistent") is None


def test_global_instance() -> None:
    """Test that the global dep_cache instance is a singleton."""
    # Do not clear SingletonMeta._instances, so that dep_cache remains the global singleton
    new_cache = DependencyCache()
    assert new_cache is dep_cache


def test_create_sync_service_provider() -> None:
    """Test creating a sync service provider."""
    provider = create_service_provider(TestSyncService)

    # Ensure the provider is callable
    assert callable(provider)
    svc = next(provider(db_session=MagicMock()))
    assert isinstance(svc, TestSyncService)


async def test_create_async_service_provider() -> None:
    """Test creating an async service provider."""
    provider = create_service_provider(TestAsyncService)

    # Ensure the provider is callable
    assert callable(provider)
    svc = await anext_(provider(db_session=MagicMock()))
    assert isinstance(svc, TestAsyncService)


def test_create_async_service_dependencies() -> None:
    """Test creating async service dependencies."""
    with patch("advanced_alchemy.extensions.litestar.providers.create_service_provider") as mock_create_provider:
        mock_create_provider.return_value = lambda: "async_service"

        deps = create_service_dependencies(
            TestAsyncService,
            key="service",
            statement=select(DITestModel),
            config=MagicMock(),
        )

        assert "service" in deps
        assert isinstance(deps["service"], Provide)

        # Check provider function
        assert deps["service"].dependency() == "async_service"

        # Verify create_service_provider was called correctly
        mock_create_provider.assert_called_once()


def test_create_sync_service_dependencies() -> None:
    """Test creating sync service dependencies."""
    with patch("advanced_alchemy.extensions.litestar.providers.create_service_provider") as mock_create_provider:
        mock_create_provider.return_value = lambda: "sync_service"

        deps = create_service_dependencies(
            TestSyncService,
            key="service",
            statement=select(DITestModel),
            config=MagicMock(),
        )

        assert "service" in deps
        assert isinstance(deps["service"], Provide)

        # Check provider function
        assert deps["service"].dependency() == "sync_service"

        # Verify create_service_provider was called correctly
        mock_create_provider.assert_called_once()

        # Verify sync_to_thread is False for sync services
        assert deps["service"].sync_to_thread is False


def test_create_service_dependencies_with_filters() -> None:
    """Test creating service dependencies with filters."""
    with patch("advanced_alchemy.extensions.litestar.providers.create_service_provider") as mock_create_provider:
        with patch("advanced_alchemy.extensions.litestar.providers.create_filter_dependencies") as mock_create_filters:
            mock_create_provider.return_value = lambda: "service"
            mock_create_filters.return_value = {"filter1": Provide(lambda: "filter1")}

            deps = create_service_dependencies(
                TestSyncService,
                key="service",
                filters={"id_filter": int},
            )

            assert "service" in deps
            assert "filter1" in deps

            # Verify create_filter_dependencies was called
            mock_create_filters.assert_called_once_with({"id_filter": int}, DEPENDENCY_DEFAULTS)


def test_create_filter_dependencies_cache_hit() -> None:
    """Test create_filter_dependencies with cache hit."""
    # Setup cache with a pre-existing entry
    mock_deps = {"test": Provide(lambda: "test")}

    with patch.object(dep_cache, "get_dependencies", return_value=mock_deps) as mock_get:
        with patch.object(dep_cache, "add_dependencies") as mock_add:
            config = cast(FilterConfig, {"key1": 1, "key2": 2})
            deps = create_filter_dependencies(config)

            # Verify cache was checked
            mock_get.assert_called_once()

            # Verify result is from cache
            assert deps == mock_deps

            # Verify cache wasn't updated
            mock_add.assert_not_called()


def test_create_filter_dependencies_cache_miss() -> None:
    """Test create_filter_dependencies with cache miss."""
    # Setup cache to return None (cache miss)
    mock_deps = {"test": Provide(lambda: "test")}

    with patch.object(dep_cache, "get_dependencies", return_value=None) as mock_get:
        with patch.object(dep_cache, "add_dependencies") as mock_add:
            with patch(
                "advanced_alchemy.extensions.litestar.providers._create_statement_filters", return_value=mock_deps
            ) as mock_create:
                config = cast(FilterConfig, {"key1": 1, "key2": 2})
                deps = create_filter_dependencies(config)

                # Verify cache was checked
                mock_get.assert_called_once()

                # Verify _create_statement_filters was called
                mock_create.assert_called_once_with(config, DEPENDENCY_DEFAULTS)

                # Verify cache was updated
                mock_add.assert_called_once()

                # Verify return value
                assert deps == mock_deps


def test_id_filter() -> None:
    """Test creating ID filter dependency."""
    config = cast(FilterConfig, {"id_filter": int})
    deps = _create_statement_filters(config)

    assert "id_filter" in deps
    assert "filters" in deps

    # Test the provider function
    provider_func = deps["id_filter"].dependency
    f = provider_func(ids=["1", "2", "3"])
    assert isinstance(f, CollectionFilter)
    assert f.field_name == "id"
    assert f.values is not None  # type: ignore
    assert f.values == ["1", "2", "3"]  # type: ignore


def test_created_at_filter() -> None:
    """Test creating created_at filter dependency."""
    config = cast(FilterConfig, {"created_at": "created_at"})
    deps = _create_statement_filters(config)

    assert "created_filter" in deps
    assert "filters" in deps

    # Test the provider function
    provider_func = deps["created_filter"].dependency
    before = datetime.now()
    later = datetime.now() + timedelta(days=1)
    f = provider_func(before=before, after=later)
    assert isinstance(f, BeforeAfter)
    assert f.field_name == "created_at"
    assert f.before == before
    assert f.after == later


def test_updated_at_filter() -> None:
    """Test creating updated_at filter dependency."""
    config = cast(FilterConfig, {"updated_at": "updated_at"})
    deps = _create_statement_filters(config)

    assert "updated_filter" in deps
    assert "filters" in deps

    # Test the provider function
    provider_func = deps["updated_filter"].dependency
    f = provider_func(before=datetime.now(), after=datetime.now())
    assert isinstance(f, BeforeAfter)
    assert f.field_name == "updated_at"


def test_search_filter() -> None:
    """Test creating search filter dependency."""
    config = cast(FilterConfig, {"search": "name", "search_ignore_case": True})
    deps = _create_statement_filters(config)

    assert "search_filter" in deps
    assert "filters" in deps

    # Test the provider function
    provider_func = deps["search_filter"].dependency
    f = provider_func(search_string="test", ignore_case=True)
    assert isinstance(f, SearchFilter)
    assert f.field_name == "name" or f.field_name == {"name"}
    assert f.value == "test"
    assert f.ignore_case is True


def test_limit_offset_filter() -> None:
    """Test creating limit_offset filter dependency."""
    config = cast(FilterConfig, {"pagination_type": "limit_offset", "default_limit": 10, "max_limit": 100})
    deps = _create_statement_filters(config)

    assert "limit_offset" in deps
    assert "filters" in deps
    # Test the provider function
    provider_func = deps["limit_offset"].dependency

    f = provider_func(current_page=2, page_size=5)
    assert isinstance(f, LimitOffset)
    assert f.limit == 5
    assert f.offset == 5


def test_order_by_filter() -> None:
    """Test creating order_by filter dependency."""
    config = cast(FilterConfig, {"sort_field": "name"})
    deps = _create_statement_filters(config)

    assert "order_by" in deps
    assert "filters" in deps

    # Test the provider function
    provider_func = deps["order_by"].dependency
    f = provider_func(field_name="name", sort_order="desc")
    assert isinstance(f, OrderBy)
    assert f.field_name == "name"
    assert f.sort_order == "desc"


def test_not_in_filter() -> None:
    """Test creating not_in filter dependency."""
<<<<<<< HEAD
    config = cast(FilterConfig, {"not_in_fields": ["status"]})
    deps = _create_statement_filters(config)
=======
    deps = _create_statement_filters({"not_in_fields": ["status"]})
>>>>>>> 7324cc76

    assert "status_not_in_filter" in deps
    assert "filters" in deps

    # Test the provider function
    provider_func = deps["status_not_in_filter"].dependency
    f = provider_func(values=["pending", "failed"])
    assert isinstance(f, NotInCollectionFilter)
    assert f.field_name == "status"
    assert f.values == ["pending", "failed"]

    # Test with None
    f_none = provider_func(values=None)
    assert f_none is None


def test_in_filter() -> None:
    """Test creating in filter dependency."""
<<<<<<< HEAD
    config = cast(FilterConfig, {"in_fields": ["tag"]})
    deps = _create_statement_filters(config)
=======
    deps = _create_statement_filters({"in_fields": ["tag"]})
>>>>>>> 7324cc76

    assert "tag_in_filter" in deps
    assert "filters" in deps

    # Test the provider function
    provider_func = deps["tag_in_filter"].dependency
    f = provider_func(values=["python", "litestar"])
    assert isinstance(f, CollectionFilter)
    assert f.field_name == "tag"
    assert f.values == ["python", "litestar"]

    # Test with None
    f_none = provider_func(values=None)
    assert f_none is None


def test_custom_dependency_defaults() -> None:
    """Test using custom dependency defaults."""

    class CustomDefaults(DependencyDefaults):
        """Custom dependency defaults."""

        LIMIT_OFFSET_DEPENDENCY_KEY = "page"
        ID_FILTER_DEPENDENCY_KEY = "ids"
        DEFAULT_PAGINATION_SIZE = 100

    custom_defaults = CustomDefaults()
    config = cast(FilterConfig, {"id_filter": int, "id_field": "custom_id", "pagination_type": "limit_offset"})
    deps = _create_statement_filters(config, custom_defaults)
    assert "ids" in deps
    assert "page" in deps
    assert "filters" in deps
    ids_func = deps["ids"].dependency
    f = ids_func(ids=["1", "2", "3"])
    assert isinstance(f, CollectionFilter)  # type: ignore
    assert f.field_name == "custom_id"
    assert f.values is not None  # type: ignore
    assert f.values == ["1", "2", "3"]  # type: ignore
    page_func = deps["page"].dependency
    f: LimitOffset = page_func(current_page=2, page_size=5)  # type: ignore
    assert isinstance(f, LimitOffset)
    assert f.limit == 5
    assert f.offset == 5


def test_id_filter_aggregation() -> None:
    """Test aggregation with ID filter."""
    config = cast(FilterConfig, {"id_filter": str})
    aggregate_func = _create_filter_aggregate_function(config)

    # Check signature
    sig = inspect.signature(aggregate_func)
    assert "id_filter" in sig.parameters

    # Simulate calling with filter
    mock_filter = MagicMock(spec=CollectionFilter)
    result = aggregate_func(id_filter=mock_filter)

    assert isinstance(result, list)
    assert mock_filter in result


def test_created_at_filter_aggregation() -> None:
    """Test aggregation with created_at filter."""
    aggregate_func = _create_filter_aggregate_function({"created_at": True})

    # Check signature
    sig = inspect.signature(aggregate_func)
    assert "created_filter" in sig.parameters

    # Simulate calling with filter
    mock_filter = MagicMock(spec=BeforeAfter)
    result = aggregate_func(created_filter=mock_filter)

    assert isinstance(result, list)
    assert mock_filter in result


def test_updated_at_filter_aggregation() -> None:
    """Test aggregation with updated_at filter."""
    aggregate_func = _create_filter_aggregate_function({"updated_at": True})

    # Check signature
    sig = inspect.signature(aggregate_func)
    assert "updated_filter" in sig.parameters

    # Simulate calling with filter
    mock_filter = MagicMock(spec=BeforeAfter)
    result = aggregate_func(updated_filter=mock_filter)

    assert isinstance(result, list)
    assert mock_filter in result


def test_search_filter_aggregation() -> None:
    """Test aggregation with search filter."""
    aggregate_func = _create_filter_aggregate_function({"search": ["name"]})

    # Check signature
    sig = inspect.signature(aggregate_func)
    assert "search_filter" in sig.parameters

    # Mock search filter with valid attributes
    mock_filter = MagicMock(spec=SearchFilter)
    mock_filter.field_name = "name"
    mock_filter.value = "test"

    result = aggregate_func(search_filter=mock_filter)

    assert isinstance(result, list)
    assert mock_filter in result

    # Test with invalid search filter (None value)
    mock_filter.value = None
    result = aggregate_func(search_filter=mock_filter)
    assert mock_filter not in result


def test_limit_offset_filter_aggregation() -> None:
    """Test aggregation with limit_offset filter."""
    aggregate_func = _create_filter_aggregate_function({"pagination_type": "limit_offset"})

    # Check signature
    sig = inspect.signature(aggregate_func)
    assert "limit_offset" in sig.parameters

    # Simulate calling with filter
    mock_filter = MagicMock(spec=LimitOffset)
    result = aggregate_func(limit_offset=mock_filter)

    assert isinstance(result, list)
    assert mock_filter in result


def test_order_by_filter_aggregation() -> None:
    """Test aggregation with order_by filter."""
    aggregate_func = _create_filter_aggregate_function({"sort_field": "name"})

    # Check signature
    sig = inspect.signature(aggregate_func)
    assert "order_by" in sig.parameters

    # Mock order_by filter with valid field_name
    mock_filter = MagicMock(spec=OrderBy)
    mock_filter.field_name = "name"

    result = aggregate_func(order_by=mock_filter)

    assert isinstance(result, list)
    assert mock_filter in result

    # Test with invalid order_by filter (None field_name)
    mock_filter.field_name = None
    result = aggregate_func(order_by=mock_filter)
    assert mock_filter not in result


def test_not_in_filter_aggregation() -> None:
    """Test aggregation with not_in filter."""
<<<<<<< HEAD
    config = cast(FilterConfig, {"not_in_fields": ["status"]})
    aggregate_func = _create_filter_aggregate_function(config)
=======
    aggregate_func = _create_filter_aggregate_function({"not_in_fields": ["status"]})
>>>>>>> 7324cc76

    # Check signature
    sig = inspect.signature(aggregate_func)
    assert "status_not_in_filter" in sig.parameters

    # Simulate calling with filter
    mock_filter = MagicMock(spec=NotInCollectionFilter)
    result = aggregate_func(status_not_in_filter=mock_filter)

    assert isinstance(result, list)
    assert mock_filter in result

    # Simulate calling without filter (value is None)
    result_none = aggregate_func(status_not_in_filter=None)
    assert mock_filter not in result_none


def test_in_filter_aggregation() -> None:
    """Test aggregation with in filter."""
    config = cast(FilterConfig, {"in_fields": ["tag"]})
    aggregate_func = _create_filter_aggregate_function(config)

    # Check signature
    sig = inspect.signature(aggregate_func)
    assert "tag_in_filter" in sig.parameters

    # Simulate calling with filter
    mock_filter = MagicMock(spec=CollectionFilter)
    result = aggregate_func(tag_in_filter=mock_filter)

    assert isinstance(result, list)
    assert mock_filter in result

    # Simulate calling without filter (value is None)
    result_none = aggregate_func(tag_in_filter=None)
    assert mock_filter not in result_none


def test_multiple_filters_aggregation() -> None:
    """Test aggregation with multiple filters."""
    config = cast(
        FilterConfig,
        {
            "id_filter": int,
            "created_at": True,
            "updated_at": True,
            "search": "name",
            "pagination_type": "limit_offset",
            "sort_field": "name",
            "not_in_fields": ["status"],
            "in_fields": ["tag"],
        },
    )

    aggregate_func = _create_filter_aggregate_function(config)

    # Check signature has all parameters
    sig = inspect.signature(aggregate_func)
    assert "id_filter" in sig.parameters
    assert "created_filter" in sig.parameters
    assert "updated_filter" in sig.parameters
    assert "search_filter" in sig.parameters
    assert "limit_offset" in sig.parameters
    assert "order_by" in sig.parameters
    assert "status_not_in_filter" in sig.parameters
    assert "tag_in_filter" in sig.parameters

    # Simulate calling with multiple filters
    mock_id_filter = MagicMock(spec=CollectionFilter)
    mock_created_filter = MagicMock(spec=BeforeAfter)
    mock_updated_filter = MagicMock(spec=BeforeAfter)
    mock_search_filter = MagicMock(spec=SearchFilter)
    mock_search_filter.field_name = "name"
    mock_search_filter.value = "test"
    mock_limit_offset = MagicMock(spec=LimitOffset)
    mock_order_by = MagicMock(spec=OrderBy)
    mock_order_by.field_name = "name"
    mock_not_in_filter = MagicMock(spec=NotInCollectionFilter)
    mock_in_filter = MagicMock(spec=CollectionFilter)

    result = aggregate_func(
        id_filter=mock_id_filter,
        created_filter=mock_created_filter,
        updated_filter=mock_updated_filter,
        search_filter=mock_search_filter,
        limit_offset=mock_limit_offset,
        order_by=mock_order_by,
        status_not_in_filter=mock_not_in_filter,
        tag_in_filter=mock_in_filter,
    )

    # Verify all filters are included
    assert len(result) == 8
    assert mock_id_filter in result
    assert mock_created_filter in result
    assert mock_updated_filter in result
    assert mock_search_filter in result
    assert mock_limit_offset in result
    assert mock_order_by in result
    assert mock_not_in_filter in result
    assert mock_in_filter in result


<<<<<<< HEAD
def test_litestar_openapi_schema() -> None:
    """Test OpenAPI schema generation for filter dependencies."""
    config = cast(
        FilterConfig,
        {
            "id_filter": uuid.UUID,  # Example using UUID
            "id_field": "guid",
            "created_at": True,
            "updated_at": True,
            "pagination_type": "limit_offset",
            "pagination_size": 25,
            "search": "name,description",
            "search_ignore_case": True,
            "sort_field": "name",
            "sort_order": "asc",
            "not_in_fields": ["status", "category"],
            "in_fields": ["tag", "region"],
        },
    )

    filter_dependencies = create_filter_dependencies(config)

    @get("/test")
    async def test_handler(
        filters: list[FilterTypes] = Provide(filter_dependencies["filters"].dependency),  # type: ignore[assignment]
    ) -> list[str]:
=======
@unittest.mock.patch(
    "advanced_alchemy.extensions.litestar.providers.create_filter_dependencies",
    wraps=create_filter_dependencies,  # Call the original function logic
)
def test_litestar_openapi_schema(mock_create_filters: unittest.mock.MagicMock) -> None:
    """Test OpenAPI schema generation for filter dependencies."""

    filter_config = {
        "id_filter": uuid.UUID,  # Example using UUID
        "id_field": "guid",
        "created_at": True,
        "updated_at": True,
        "pagination_type": "limit_offset",
        "pagination_size": 25,
        "search": "name,description",
        "search_ignore_case": True,
        "sort_field": "name",
        "sort_order": "asc",
        "not_in_fields": ["status", "category"],
        "in_fields": ["tag", "region"],
    }
    # Call the mocked function, which wraps the original
    filter_dependencies = mock_create_filters(filter_config)

    @get("/test")
    async def test_handler(filters: list[FilterTypes]) -> list[str]:
>>>>>>> 7324cc76
        """Dummy handler to test schema generation."""
        return [type(f).__name__ for f in filters]

    app = Litestar(
        route_handlers=[test_handler],
<<<<<<< HEAD
=======
        signature_namespace=signature_namespace_values,
>>>>>>> 7324cc76
        dependencies=filter_dependencies,  # Provide all dependencies to the app
        openapi_config=OpenAPIConfig(
            title="Test API", version="1.0.0", use_handler_docstrings=True, path="/schema"
        ),  # Explicitly enable OpenAPI with specific path
    )
    client = TestClient(app)

    # Fetch the OpenAPI schema (using the exact path from Litestar's default config)
    response = client.get("/schema/openapi.json")
    assert response.status_code == 200, (
        f"Failed to get schema, status: {response.status_code}, content: {response.text[:200]}"
    )
    schema = response.json()

    # Find the parameters for the /test endpoint
    path_item = schema.get("paths", {}).get("/test", {}).get("get", {})
    parameters = path_item.get("parameters", [])

    # Assert all expected parameter names are present
    param_names = {p["name"] for p in parameters}
    expected_params = {
        "ids",  # from id_filter, alias based on id_field 'guid' might not be reflected here, Litestar uses parameter name
        "createdBefore",
        "createdAfter",
        "updatedBefore",
        "updatedAfter",
        "currentPage",
        "pageSize",
        "searchString",
        "searchIgnoreCase",
        "orderBy",
        "sortOrder",
        "statusNotIn",
        "categoryNotIn",
        "tagIn",
        "regionIn",
    }
    assert param_names == expected_params

    # Check details of specific parameters

    # ids (based on id_filter: uuid.UUID)
    ids_param = next(p for p in parameters if p["name"] == "ids")
    assert ids_param["in"] == "query"
    assert ids_param["required"] is False
    assert "oneOf" in ids_param["schema"]
    assert len(ids_param["schema"]["oneOf"]) == 2
    array_schema = ids_param["schema"]["oneOf"][0]
    assert array_schema["type"] == "array"
    assert array_schema["items"]["type"] == "string"

    # createdBefore (datetime parameter)
    created_before_param = next(p for p in parameters if p["name"] == "createdBefore")
    assert created_before_param["in"] == "query"
    assert created_before_param["required"] is False
    assert "oneOf" in created_before_param["schema"]
    date_schema = created_before_param["schema"]["oneOf"][0]
    assert date_schema["type"] == "string"
    assert date_schema["format"] == "date-time"

    # Check in and not_in parameters
    status_not_in_param = next(p for p in parameters if p["name"] == "statusNotIn")
    assert status_not_in_param["in"] == "query"
    assert status_not_in_param["required"] is False
    assert "oneOf" in status_not_in_param["schema"]

    tag_in_param = next(p for p in parameters if p["name"] == "tagIn")
    assert tag_in_param["in"] == "query"
    assert tag_in_param["required"] is False
    assert "oneOf" in tag_in_param["schema"]<|MERGE_RESOLUTION|>--- conflicted
+++ resolved
@@ -9,17 +9,10 @@
 from typing import TYPE_CHECKING, Any, cast
 from unittest.mock import MagicMock, patch
 
-<<<<<<< HEAD
-from litestar import Litestar, get  # Added Litestar, get
-from litestar.di import Provide
-from litestar.openapi import OpenAPIConfig  # Added OpenAPIConfig
-from litestar.testing import TestClient  # Added TestClient
-=======
 from litestar import Litestar, get
 from litestar.di import Provide
 from litestar.openapi.config import OpenAPIConfig
 from litestar.testing import TestClient
->>>>>>> 7324cc76
 from sqlalchemy import FromClause, String, select
 from sqlalchemy.orm import DeclarativeBase, Mapped, Mapper, mapped_column
 
@@ -407,12 +400,7 @@
 
 def test_not_in_filter() -> None:
     """Test creating not_in filter dependency."""
-<<<<<<< HEAD
-    config = cast(FilterConfig, {"not_in_fields": ["status"]})
-    deps = _create_statement_filters(config)
-=======
     deps = _create_statement_filters({"not_in_fields": ["status"]})
->>>>>>> 7324cc76
 
     assert "status_not_in_filter" in deps
     assert "filters" in deps
@@ -431,12 +419,7 @@
 
 def test_in_filter() -> None:
     """Test creating in filter dependency."""
-<<<<<<< HEAD
-    config = cast(FilterConfig, {"in_fields": ["tag"]})
-    deps = _create_statement_filters(config)
-=======
     deps = _create_statement_filters({"in_fields": ["tag"]})
->>>>>>> 7324cc76
 
     assert "tag_in_filter" in deps
     assert "filters" in deps
@@ -596,13 +579,7 @@
 
 def test_not_in_filter_aggregation() -> None:
     """Test aggregation with not_in filter."""
-<<<<<<< HEAD
-    config = cast(FilterConfig, {"not_in_fields": ["status"]})
-    aggregate_func = _create_filter_aggregate_function(config)
-=======
     aggregate_func = _create_filter_aggregate_function({"not_in_fields": ["status"]})
->>>>>>> 7324cc76
-
     # Check signature
     sig = inspect.signature(aggregate_func)
     assert "status_not_in_filter" in sig.parameters
@@ -705,34 +682,7 @@
     assert mock_in_filter in result
 
 
-<<<<<<< HEAD
-def test_litestar_openapi_schema() -> None:
-    """Test OpenAPI schema generation for filter dependencies."""
-    config = cast(
-        FilterConfig,
-        {
-            "id_filter": uuid.UUID,  # Example using UUID
-            "id_field": "guid",
-            "created_at": True,
-            "updated_at": True,
-            "pagination_type": "limit_offset",
-            "pagination_size": 25,
-            "search": "name,description",
-            "search_ignore_case": True,
-            "sort_field": "name",
-            "sort_order": "asc",
-            "not_in_fields": ["status", "category"],
-            "in_fields": ["tag", "region"],
-        },
-    )
-
-    filter_dependencies = create_filter_dependencies(config)
-
-    @get("/test")
-    async def test_handler(
-        filters: list[FilterTypes] = Provide(filter_dependencies["filters"].dependency),  # type: ignore[assignment]
-    ) -> list[str]:
-=======
+
 @unittest.mock.patch(
     "advanced_alchemy.extensions.litestar.providers.create_filter_dependencies",
     wraps=create_filter_dependencies,  # Call the original function logic
@@ -759,16 +709,12 @@
 
     @get("/test")
     async def test_handler(filters: list[FilterTypes]) -> list[str]:
->>>>>>> 7324cc76
         """Dummy handler to test schema generation."""
         return [type(f).__name__ for f in filters]
 
     app = Litestar(
         route_handlers=[test_handler],
-<<<<<<< HEAD
-=======
         signature_namespace=signature_namespace_values,
->>>>>>> 7324cc76
         dependencies=filter_dependencies,  # Provide all dependencies to the app
         openapi_config=OpenAPIConfig(
             title="Test API", version="1.0.0", use_handler_docstrings=True, path="/schema"
