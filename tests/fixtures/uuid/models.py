"""Example domain objects for testing."""

from __future__ import annotations

import datetime
from uuid import UUID

from sqlalchemy import Column, FetchedValue, ForeignKey, String, Table, func
from sqlalchemy.orm import Mapped, declared_attr, mapped_column, relationship

from advanced_alchemy.base import (
    TableArgsType,  # pyright: ignore[reportPrivateUsage]
    UUIDAuditBase,
    UUIDBase,
    UUIDv6Base,
    UUIDv7Base,
    merge_table_arguments,
)
from advanced_alchemy.mixins import SlugKey
from advanced_alchemy.types import EncryptedString, EncryptedText, ObjectStore, StoredObject


class UUIDAuthor(UUIDAuditBase):
    """The UUIDAuthor domain object."""

    name: Mapped[str] = mapped_column(String(length=100))  # pyright: ignore
    string_field: Mapped[str] = mapped_column(String(20), default="static value", nullable=True)  # pyright: ignore
    dob: Mapped[datetime.date] = mapped_column(nullable=True)  # pyright: ignore
    books: Mapped[list[UUIDBook]] = relationship(
        lazy="selectin",
        back_populates="author",
        cascade="all, delete",
    )


class UUIDBook(UUIDBase):
    """The Book domain object."""

    title: Mapped[str] = mapped_column(String(length=250))
    author_id: Mapped[UUID] = mapped_column(ForeignKey("uuid_author.id"))
    author: Mapped[UUIDAuthor] = relationship(lazy="joined", innerjoin=True, back_populates="books")


class UUIDSlugBook(UUIDBase, SlugKey):
    """The Book domain object with a slug key."""

    title: Mapped[str] = mapped_column(String(length=250))
    author_id: Mapped[str] = mapped_column(String(length=250))

    @declared_attr.directive
    @classmethod
    def __table_args__(cls) -> TableArgsType:
        return merge_table_arguments(
            cls,
            table_args={"comment": "Slugbook"},
        )


class UUIDEventLog(UUIDAuditBase):
    """The event log domain object."""

    logged_at: Mapped[datetime.datetime] = mapped_column(default=datetime.datetime.now())  # pyright: ignore
    payload: Mapped[dict] = mapped_column(default={})  # pyright: ignore


class UUIDSecret(UUIDv7Base):
    """The secret domain model."""

    secret: Mapped[str] = mapped_column(
        EncryptedString(key="super_secret"),
    )
    long_secret: Mapped[str] = mapped_column(
        EncryptedText(key="super_secret"),
    )


class UUIDModelWithFetchedValue(UUIDv6Base):
    """The ModelWithFetchedValue UUIDBase."""

    val: Mapped[int]
    updated: Mapped[datetime.datetime] = mapped_column(
        server_default=func.current_timestamp(),
        onupdate=func.current_timestamp(),
        server_onupdate=FetchedValue(),
    )


uuid_item_tag = Table(
    "uuid_item_tag",
    UUIDBase.metadata,
    Column("item_id", ForeignKey("uuid_item.id"), primary_key=True),  # pyright: ignore[reportUnknownArgumentType]
    Column("tag_id", ForeignKey("uuid_tag.id"), primary_key=True),  # pyright: ignore[reportUnknownArgumentType]
)


class UUIDItem(UUIDBase):
<<<<<<< HEAD
    name: Mapped[str] = mapped_column(String(length=50))
    description: Mapped[str] = mapped_column(String(length=100), nullable=True)
    tags: Mapped[List[UUIDTag]] = relationship(secondary=lambda: uuid_item_tag, back_populates="items")
=======
    name: Mapped[str] = mapped_column(String(length=50))  # pyright: ignore
    description: Mapped[str] = mapped_column(String(length=100), nullable=True)  # pyright: ignore
    tags: Mapped[list[UUIDTag]] = relationship(secondary=lambda: uuid_item_tag, back_populates="items")
>>>>>>> 816f59e4


class UUIDTag(UUIDAuditBase):
    """The event log domain object."""

<<<<<<< HEAD
    name: Mapped[str] = mapped_column(String(length=50))
    items: Mapped[List[UUIDItem]] = relationship(secondary=lambda: uuid_item_tag, back_populates="tags")
=======
    name: Mapped[str] = mapped_column(String(length=50))  # pyright: ignore
    items: Mapped[list[UUIDItem]] = relationship(secondary=lambda: uuid_item_tag, back_populates="tags")
>>>>>>> 816f59e4


class UUIDRule(UUIDAuditBase):
    """The rule domain object."""

    name: Mapped[str] = mapped_column(String(length=250))
    config: Mapped[dict] = mapped_column(default=lambda: {})  # type: ignore


class UUIDFileDocument(UUIDv7Base):
    """The file document domain model."""

    title: Mapped[str] = mapped_column(String(length=100))
    file: Mapped[StoredObject] = mapped_column(
        ObjectStore(backend="memory", base_path="test-files"),
        nullable=True,
    )
    required_file: Mapped[StoredObject] = mapped_column(
        ObjectStore(backend="memory", base_path="test-files"),
    )<|MERGE_RESOLUTION|>--- conflicted
+++ resolved
@@ -94,27 +94,16 @@
 
 
 class UUIDItem(UUIDBase):
-<<<<<<< HEAD
-    name: Mapped[str] = mapped_column(String(length=50))
-    description: Mapped[str] = mapped_column(String(length=100), nullable=True)
-    tags: Mapped[List[UUIDTag]] = relationship(secondary=lambda: uuid_item_tag, back_populates="items")
-=======
     name: Mapped[str] = mapped_column(String(length=50))  # pyright: ignore
     description: Mapped[str] = mapped_column(String(length=100), nullable=True)  # pyright: ignore
     tags: Mapped[list[UUIDTag]] = relationship(secondary=lambda: uuid_item_tag, back_populates="items")
->>>>>>> 816f59e4
 
 
 class UUIDTag(UUIDAuditBase):
     """The event log domain object."""
 
-<<<<<<< HEAD
-    name: Mapped[str] = mapped_column(String(length=50))
-    items: Mapped[List[UUIDItem]] = relationship(secondary=lambda: uuid_item_tag, back_populates="tags")
-=======
     name: Mapped[str] = mapped_column(String(length=50))  # pyright: ignore
     items: Mapped[list[UUIDItem]] = relationship(secondary=lambda: uuid_item_tag, back_populates="tags")
->>>>>>> 816f59e4
 
 
 class UUIDRule(UUIDAuditBase):
