"""Example domain objects for testing."""

from __future__ import annotations

from typing import Any

from advanced_alchemy.service import (
    SQLAlchemyAsyncRepositoryService,
    SQLAlchemySyncRepositoryService,
)
<<<<<<< HEAD
from advanced_alchemy.service.typing import ModelDictT, is_dict_with_field, is_dict_without_field, schema_to_dict
=======
from advanced_alchemy.service.typing import ModelDictT, is_dict_with_field, is_dict_without_field, schema_dump
>>>>>>> e652fe02
from tests.fixtures.bigint.models import (
    BigIntAuthor,
    BigIntBook,
    BigIntEventLog,
    BigIntItem,
    BigIntModelWithFetchedValue,
    BigIntRule,
    BigIntSecret,
    BigIntSlugBook,
    BigIntTag,
)
from tests.fixtures.bigint.repositories import (
    AuthorAsyncMockRepository,
    AuthorAsyncRepository,
    AuthorSyncMockRepository,
    AuthorSyncRepository,
    BookAsyncMockRepository,
    BookAsyncRepository,
    BookSyncMockRepository,
    BookSyncRepository,
    EventLogAsyncRepository,
    EventLogSyncRepository,
    ItemAsyncMockRepository,
    ItemAsyncRepository,
    ItemSyncMockRepository,
    ItemSyncRepository,
    ModelWithFetchedValueAsyncRepository,
    ModelWithFetchedValueSyncRepository,
    RuleAsyncMockRepository,
    RuleAsyncRepository,
    RuleSyncMockRepository,
    RuleSyncRepository,
    SecretAsyncRepository,
    SecretSyncRepository,
    SlugBookAsyncMockRepository,
    SlugBookAsyncRepository,
    SlugBookSyncMockRepository,
    SlugBookSyncRepository,
    TagAsyncMockRepository,
    TagAsyncRepository,
    TagSyncMockRepository,
    TagSyncRepository,
)


# Services
class SecretAsyncService(SQLAlchemyAsyncRepositoryService[BigIntSecret]):
    """Rule repository."""

    repository_type = SecretAsyncRepository


class RuleAsyncService(SQLAlchemyAsyncRepositoryService[BigIntRule]):
    """Rule repository."""

    repository_type = RuleAsyncRepository


class RuleAsyncMockService(SQLAlchemyAsyncRepositoryService[BigIntRule]):
    """Rule repository."""

    repository_type = RuleAsyncMockRepository


class RuleSyncMockService(SQLAlchemySyncRepositoryService[BigIntRule]):
    """Rule repository."""

    repository_type = RuleSyncMockRepository


class AuthorAsyncService(SQLAlchemyAsyncRepositoryService[BigIntAuthor]):
    """Author repository."""

    repository_type = AuthorAsyncRepository


class AuthorAsyncMockService(SQLAlchemyAsyncRepositoryService[BigIntAuthor]):
    """Author repository."""

    repository_type = AuthorAsyncMockRepository


class AuthorSyncMockService(SQLAlchemySyncRepositoryService[BigIntAuthor]):
    """Author repository."""

    repository_type = AuthorSyncMockRepository


class BookAsyncService(SQLAlchemyAsyncRepositoryService[BigIntBook]):
    """Book repository."""

    repository_type = BookAsyncRepository


class BookAsyncMockService(SQLAlchemyAsyncRepositoryService[BigIntBook]):
    """Book repository."""

    repository_type = BookAsyncMockRepository


class BookSyncMockService(SQLAlchemySyncRepositoryService[BigIntBook]):
    """Book repository."""

    repository_type = BookSyncMockRepository


class EventLogAsyncService(SQLAlchemyAsyncRepositoryService[BigIntEventLog]):
    """Event log repository."""

    repository_type = EventLogAsyncRepository


class ModelWithFetchedValueAsyncService(SQLAlchemyAsyncRepositoryService[BigIntModelWithFetchedValue]):
    """BigIntModelWithFetchedValue repository."""

    repository_type = ModelWithFetchedValueAsyncRepository


class TagAsyncService(SQLAlchemyAsyncRepositoryService[BigIntTag]):
    """Tag repository."""

    repository_type = TagAsyncRepository


class TagAsyncMockService(SQLAlchemyAsyncRepositoryService[BigIntTag]):
    """Tag repository."""

    repository_type = TagAsyncMockRepository


class TagSyncMockService(SQLAlchemySyncRepositoryService[BigIntTag]):
    """Tag repository."""

    repository_type = TagSyncMockRepository


class ItemAsyncService(SQLAlchemyAsyncRepositoryService[BigIntItem]):
    """Item repository."""

    repository_type = ItemAsyncRepository


class ItemAsyncMockService(SQLAlchemyAsyncRepositoryService[BigIntItem]):
    """Item repository."""

    repository_type = ItemAsyncMockRepository


class ItemSyncMockService(SQLAlchemySyncRepositoryService[BigIntItem]):
    """Item repository."""

    repository_type = ItemSyncMockRepository


class RuleSyncService(SQLAlchemySyncRepositoryService[BigIntRule]):
    """Rule repository."""

    repository_type = RuleSyncRepository


class AuthorSyncService(SQLAlchemySyncRepositoryService[BigIntAuthor]):
    """Author repository."""

    repository_type = AuthorSyncRepository


class BookSyncService(SQLAlchemySyncRepositoryService[BigIntBook]):
    """Book repository."""

    repository_type = BookSyncRepository


class EventLogSyncService(SQLAlchemySyncRepositoryService[BigIntEventLog]):
    """Event log repository."""

    repository_type = EventLogSyncRepository


class ModelWithFetchedValueSyncService(SQLAlchemySyncRepositoryService[BigIntModelWithFetchedValue]):
    """BigIntModelWithFetchedValue repository."""

    repository_type = ModelWithFetchedValueSyncRepository


class SecretSyncService(SQLAlchemySyncRepositoryService[BigIntSecret]):
    """Rule repository."""

    repository_type = SecretSyncRepository


class TagSyncService(SQLAlchemySyncRepositoryService[BigIntTag]):
    """Tag repository."""

    repository_type = TagSyncRepository


class ItemSyncService(SQLAlchemySyncRepositoryService[BigIntItem]):
    """Item repository."""

    repository_type = ItemSyncRepository


# Slug book


class SlugBookAsyncService(SQLAlchemyAsyncRepositoryService[BigIntSlugBook]):
    """Book repository."""

    repository_type = SlugBookAsyncRepository
    match_fields = ["title"]

    def __init__(self, **repo_kwargs: Any) -> None:
        self.repository: SlugBookAsyncRepository = self.repository_type(**repo_kwargs)  # pyright: ignore

    async def to_model(
        self,
        data: ModelDictT[BigIntSlugBook],
        operation: str | None = None,
    ) -> BigIntSlugBook:
<<<<<<< HEAD
        data = schema_to_dict(data)
=======
        data = schema_dump(data)
>>>>>>> e652fe02
        if is_dict_without_field(data, "slug") and operation == "create":
            data["slug"] = await self.repository.get_available_slug(data["title"])
        if is_dict_without_field(data, "slug") and is_dict_with_field(data, "title") and operation == "update":
            data["slug"] = await self.repository.get_available_slug(data["title"])
        return await super().to_model(data, operation)


class SlugBookSyncService(SQLAlchemySyncRepositoryService[BigIntSlugBook]):
    """Book repository."""

    repository_type = SlugBookSyncRepository
    match_fields = ["title"]

    def __init__(self, **repo_kwargs: Any) -> None:
        self.repository: SlugBookSyncRepository = self.repository_type(**repo_kwargs)  # pyright: ignore

    def to_model(
        self,
        data: ModelDictT[BigIntSlugBook],
        operation: str | None = None,
    ) -> BigIntSlugBook:
<<<<<<< HEAD
        data = schema_to_dict(data)
=======
        data = schema_dump(data)
>>>>>>> e652fe02
        if is_dict_without_field(data, "slug") and operation == "create":
            data["slug"] = self.repository.get_available_slug(data["title"])
        if is_dict_without_field(data, "slug") and is_dict_with_field(data, "title") and operation == "update":
            data["slug"] = self.repository.get_available_slug(data["title"])
        return super().to_model(data, operation)


class SlugBookAsyncMockService(SQLAlchemyAsyncRepositoryService[BigIntSlugBook]):
    """Book repository."""

    repository_type = SlugBookAsyncMockRepository
    match_fields = ["title"]

    def __init__(self, **repo_kwargs: Any) -> None:
        self.repository: SlugBookAsyncMockRepository = self.repository_type(**repo_kwargs)  # pyright: ignore

    async def to_model(
        self,
        data: ModelDictT[BigIntSlugBook],
        operation: str | None = None,
    ) -> BigIntSlugBook:
<<<<<<< HEAD
        data = schema_to_dict(data)
=======
        data = schema_dump(data)
>>>>>>> e652fe02
        if is_dict_without_field(data, "slug") and operation == "create":
            data["slug"] = await self.repository.get_available_slug(data["title"])
        if is_dict_without_field(data, "slug") and is_dict_with_field(data, "title") and operation == "update":
            data["slug"] = await self.repository.get_available_slug(data["title"])
        return await super().to_model(data, operation)


class SlugBookSyncMockService(SQLAlchemySyncRepositoryService[BigIntSlugBook]):
    """Book repository."""

    repository_type = SlugBookSyncMockRepository
    match_fields = ["title"]

    def __init__(self, **repo_kwargs: Any) -> None:
        self.repository: SlugBookSyncMockRepository = self.repository_type(**repo_kwargs)  # pyright: ignore

    def to_model(
        self,
        data: ModelDictT[BigIntSlugBook],
        operation: str | None = None,
    ) -> BigIntSlugBook:
<<<<<<< HEAD
        data = schema_to_dict(data)
=======
        data = schema_dump(data)
>>>>>>> e652fe02
        if is_dict_without_field(data, "slug") and operation == "create":
            data["slug"] = self.repository.get_available_slug(data["title"])
        if is_dict_without_field(data, "slug") and is_dict_with_field(data, "title") and operation == "update":
            data["slug"] = self.repository.get_available_slug(data["title"])
        return super().to_model(data, operation)<|MERGE_RESOLUTION|>--- conflicted
+++ resolved
@@ -8,11 +8,7 @@
     SQLAlchemyAsyncRepositoryService,
     SQLAlchemySyncRepositoryService,
 )
-<<<<<<< HEAD
-from advanced_alchemy.service.typing import ModelDictT, is_dict_with_field, is_dict_without_field, schema_to_dict
-=======
 from advanced_alchemy.service.typing import ModelDictT, is_dict_with_field, is_dict_without_field, schema_dump
->>>>>>> e652fe02
 from tests.fixtures.bigint.models import (
     BigIntAuthor,
     BigIntBook,
@@ -232,11 +228,7 @@
         data: ModelDictT[BigIntSlugBook],
         operation: str | None = None,
     ) -> BigIntSlugBook:
-<<<<<<< HEAD
-        data = schema_to_dict(data)
-=======
         data = schema_dump(data)
->>>>>>> e652fe02
         if is_dict_without_field(data, "slug") and operation == "create":
             data["slug"] = await self.repository.get_available_slug(data["title"])
         if is_dict_without_field(data, "slug") and is_dict_with_field(data, "title") and operation == "update":
@@ -258,11 +250,7 @@
         data: ModelDictT[BigIntSlugBook],
         operation: str | None = None,
     ) -> BigIntSlugBook:
-<<<<<<< HEAD
-        data = schema_to_dict(data)
-=======
         data = schema_dump(data)
->>>>>>> e652fe02
         if is_dict_without_field(data, "slug") and operation == "create":
             data["slug"] = self.repository.get_available_slug(data["title"])
         if is_dict_without_field(data, "slug") and is_dict_with_field(data, "title") and operation == "update":
@@ -284,11 +272,7 @@
         data: ModelDictT[BigIntSlugBook],
         operation: str | None = None,
     ) -> BigIntSlugBook:
-<<<<<<< HEAD
-        data = schema_to_dict(data)
-=======
         data = schema_dump(data)
->>>>>>> e652fe02
         if is_dict_without_field(data, "slug") and operation == "create":
             data["slug"] = await self.repository.get_available_slug(data["title"])
         if is_dict_without_field(data, "slug") and is_dict_with_field(data, "title") and operation == "update":
@@ -310,11 +294,7 @@
         data: ModelDictT[BigIntSlugBook],
         operation: str | None = None,
     ) -> BigIntSlugBook:
-<<<<<<< HEAD
-        data = schema_to_dict(data)
-=======
         data = schema_dump(data)
->>>>>>> e652fe02
         if is_dict_without_field(data, "slug") and operation == "create":
             data["slug"] = self.repository.get_available_slug(data["title"])
         if is_dict_without_field(data, "slug") and is_dict_with_field(data, "title") and operation == "update":
