"""Service object implementation for SQLAlchemy.

RepositoryService object is generic on the domain model type which
should be a SQLAlchemy model.
"""

from __future__ import annotations

from contextlib import asynccontextmanager
from typing import TYPE_CHECKING, Any, Generic, Iterable, cast

from sqlalchemy import Select
from typing_extensions import Self

from advanced_alchemy.exceptions import AdvancedAlchemyError, ErrorMessages, RepositoryError
from advanced_alchemy.repository import (
    SQLAlchemyAsyncQueryRepository,
    SQLAlchemyAsyncRepositoryProtocol,
    SQLAlchemyAsyncSlugRepositoryProtocol,
)
from advanced_alchemy.repository._util import (
    LoadSpec,
    model_from_dict,
)
from advanced_alchemy.repository.typing import ModelT, OrderingPair
from advanced_alchemy.service._util import ResultConverter
from advanced_alchemy.service.typing import (
    UNSET,
<<<<<<< HEAD
    ModelDictListT,
    ModelDictT,
    is_dict,
    is_msgspec_model,
    is_pydantic_model,
)
=======
    BulkModelDictT,
    ModelDictListT,
    ModelDictT,
    is_dict,
    is_dto_data,
    is_msgspec_model,
    is_pydantic_model,
)
from advanced_alchemy.utils.dataclass import Empty, EmptyType
>>>>>>> e652fe02

if TYPE_CHECKING:
    from collections.abc import AsyncIterator, Sequence

    from sqlalchemy import Select, StatementLambdaElement
    from sqlalchemy.ext.asyncio import AsyncSession
    from sqlalchemy.ext.asyncio.scoping import async_scoped_session
    from sqlalchemy.orm import InstrumentedAttribute
    from sqlalchemy.sql import ColumnElement

    from advanced_alchemy.config.asyncio import SQLAlchemyAsyncConfig
    from advanced_alchemy.filters import StatementFilter


class SQLAlchemyAsyncQueryService(ResultConverter):
    """Simple service to execute the basic Query repository.."""

    def __init__(
        self,
        session: AsyncSession | async_scoped_session[AsyncSession],
        **repo_kwargs: Any,
    ) -> None:
        """Configure the service object.

        Args:
            session: Session managing the unit-of-work for the operation.
            **repo_kwargs: Optional configuration values to pass into the repository
        """
        self.repository = SQLAlchemyAsyncQueryRepository(
            session=session,
            **repo_kwargs,
        )

    @classmethod
    @asynccontextmanager
    async def new(
        cls,
        session: AsyncSession | async_scoped_session[AsyncSession] | None = None,
        config: SQLAlchemyAsyncConfig | None = None,
    ) -> AsyncIterator[Self]:
        """Context manager that returns instance of service object.

        Handles construction of the database session._create_select_for_model

        Returns:
            The service object instance.
        """
        if not config and not session:
            raise AdvancedAlchemyError(detail="Please supply an optional configuration or session to use.")

        if session:
            yield cls(session=session)
        elif config:
            async with config.get_session() as db_session:
                yield cls(session=db_session)


class SQLAlchemyAsyncRepositoryReadService(Generic[ModelT], ResultConverter):
    """Service object that operates on a repository object."""

    repository_type: type[SQLAlchemyAsyncRepositoryProtocol[ModelT] | SQLAlchemyAsyncSlugRepositoryProtocol[ModelT]]
    match_fields: list[str] | str | None = None

    def __init__(
        self,
        session: AsyncSession | async_scoped_session[AsyncSession],
        statement: Select[tuple[ModelT]] | StatementLambdaElement | None = None,
        auto_expunge: bool = False,
        auto_refresh: bool = True,
        auto_commit: bool = False,
        order_by: list[OrderingPair] | OrderingPair | None = None,
        error_messages: ErrorMessages | None | EmptyType = Empty,
        load: LoadSpec | None = None,
        execution_options: dict[str, Any] | None = None,
        **repo_kwargs: Any,
    ) -> None:
        """Configure the service object.

        Args:
            session: Session managing the unit-of-work for the operation.
            statement: To facilitate customization of the underlying select query.
            auto_expunge: Remove object from session before returning.
            auto_refresh: Refresh object from session before returning.
            auto_commit: Commit objects before returning.
            order_by: Set default order options for queries.
            error_messages: A set of custom error messages to use for operations
            load: Set default relationships to be loaded
            execution_options: Set default execution options
            to_schema: a default schema model to use when ``to_schema`` is true
            **repo_kwargs: passed as keyword args to repo instantiation.
        """
        self.repository = self.repository_type(
            session=session,
            statement=statement,
            auto_expunge=auto_expunge,
            auto_refresh=auto_refresh,
            auto_commit=auto_commit,
            order_by=order_by,
            error_messages=error_messages,
            load=load,
            execution_options=execution_options,
            **repo_kwargs,
        )

    async def count(
        self,
        *filters: StatementFilter | ColumnElement[bool],
        statement: Select[tuple[ModelT]] | StatementLambdaElement | None = None,
        error_messages: ErrorMessages | None | EmptyType = Empty,
        load: LoadSpec | None = None,
        execution_options: dict[str, Any] | None = None,
        **kwargs: Any,
    ) -> int:
        """Count of records returned by query.

        Args:
            *filters: arguments for filtering.
            statement: To facilitate customization of the underlying select query.
                Defaults to :class:`SQLAlchemyAsyncRepository.statement <SQLAlchemyAsyncRepository>`
            error_messages: An optional dictionary of templates to use
                for friendlier error messages to clients
            load: Set relationships to be loaded
            execution_options: Set default execution options
            **kwargs: key value pairs of filter types.

        Returns:
           A count of the collection, filtered, but ignoring pagination.
        """
        return await self.repository.count(
            *filters,
            statement=statement,
            error_messages=error_messages,
            load=load,
            execution_options=execution_options,
            **kwargs,
        )

    async def exists(
        self,
        *filters: StatementFilter | ColumnElement[bool],
        error_messages: ErrorMessages | None | EmptyType = Empty,
        load: LoadSpec | None = None,
        execution_options: dict[str, Any] | None = None,
        **kwargs: Any,
    ) -> bool:
        """Wrap repository exists operation.

        Args:
            *filters: Types for specific filtering operations.
            error_messages: An optional dictionary of templates to use
                for friendlier error messages to clients
            load: Set relationships to be loaded
            execution_options: Set default execution options
            **kwargs: Keyword arguments for attribute based filtering.

        Returns:
            Representation of instance with identifier `item_id`.
        """
        return await self.repository.exists(
            *filters,
            error_messages=error_messages,
            load=load,
            execution_options=execution_options,
            **kwargs,
        )

    async def get(
        self,
        item_id: Any,
        *,
        statement: Select[tuple[ModelT]] | StatementLambdaElement | None = None,
        id_attribute: str | InstrumentedAttribute[Any] | None = None,
        auto_expunge: bool | None = None,
        error_messages: ErrorMessages | None | EmptyType = Empty,
        load: LoadSpec | None = None,
        execution_options: dict[str, Any] | None = None,
        auto_expunge: bool | None = None,
    ) -> ModelT:
        """Wrap repository scalar operation.

        Args:
            item_id: Identifier of instance to be retrieved.
            auto_expunge: Remove object from session before returning. Defaults to
                :class:`SQLAlchemyAsyncRepository.auto_expunge <SQLAlchemyAsyncRepository>`
            statement: To facilitate customization of the underlying select query.
                Defaults to :class:`SQLAlchemyAsyncRepository.statement <SQLAlchemyAsyncRepository>`
            id_attribute: Allows customization of the unique identifier to use for model fetching.
                Defaults to `id`, but can reference any surrogate or candidate key for the table.
            error_messages: An optional dictionary of templates to use
                for friendlier error messages to clients
            load: Set relationships to be loaded
            execution_options: Set default execution options



        Returns:
            Representation of instance with identifier `item_id`.
        """
        return await self.repository.get(
            item_id=item_id,
            auto_expunge=auto_expunge,
            statement=statement,
            id_attribute=id_attribute,
            error_messages=error_messages,
            load=load,
            execution_options=execution_options,
        )

    async def get_one(
        self,
        *filters: StatementFilter | ColumnElement[bool],
        statement: Select[tuple[ModelT]] | StatementLambdaElement | None = None,
        auto_expunge: bool | None = None,
        load: LoadSpec | None = None,
<<<<<<< HEAD
        auto_expunge: bool | None = None,
=======
        error_messages: ErrorMessages | None | EmptyType = Empty,
>>>>>>> e652fe02
        execution_options: dict[str, Any] | None = None,
        **kwargs: Any,
    ) -> ModelT:
        """Wrap repository scalar operation.

        Args:
            *filters: Types for specific filtering operations.
            auto_expunge: Remove object from session before returning. Defaults to
                :class:`SQLAlchemyAsyncRepository.auto_expunge <SQLAlchemyAsyncRepository>`
            statement: To facilitate customization of the underlying select query.
                Defaults to :class:`SQLAlchemyAsyncRepository.statement <SQLAlchemyAsyncRepository>`
            error_messages: An optional dictionary of templates to use
                for friendlier error messages to clients
            load: Set default relationships to be loaded
            execution_options: Set default execution options
            **kwargs: Identifier of the instance to be retrieved.

        Returns:
            Representation of instance with identifier `item_id`.
        """
        return await self.repository.get_one(
            *filters,
            auto_expunge=auto_expunge,
            statement=statement,
            error_messages=error_messages,
            load=load,
            execution_options=execution_options,
            **kwargs,
        )

    async def get_one_or_none(
        self,
        *filters: StatementFilter | ColumnElement[bool],
        statement: Select[tuple[ModelT]] | StatementLambdaElement | None = None,
        auto_expunge: bool | None = None,
        error_messages: ErrorMessages | None | EmptyType = Empty,
        load: LoadSpec | None = None,
        execution_options: dict[str, Any] | None = None,
        auto_expunge: bool | None = None,
        **kwargs: Any,
    ) -> ModelT | None:
        """Wrap repository scalar operation.

        Args:
            *filters: Types for specific filtering operations.
            auto_expunge: Remove object from session before returning. Defaults to
                :class:`SQLAlchemyAsyncRepository.auto_expunge <SQLAlchemyAsyncRepository>`
            statement: To facilitate customization of the underlying select query.
                Defaults to :class:`SQLAlchemyAsyncRepository.statement <SQLAlchemyAsyncRepository>`
            error_messages: An optional dictionary of templates to use
                for friendlier error messages to clients
            load: Set default relationships to be loaded
            execution_options: Set default execution options
            **kwargs: Identifier of the instance to be retrieved.

        Returns:
            Representation of instance with identifier `item_id`.
        """
        return await self.repository.get_one_or_none(
            *filters,
            auto_expunge=auto_expunge,
            statement=statement,
            error_messages=error_messages,
            load=load,
            execution_options=execution_options,
            **kwargs,
        )

    async def to_model(
        self,
        data: ModelDictT[ModelT],
        operation: str | None = None,
    ) -> ModelT:
        """Parse and Convert input into a model.

        Args:
            data: Representations to be created.
            operation: Optional operation flag so that you can provide behavior based on CRUD operation
        Returns:
            Representation of created instances.
        """
        if is_dict(data):
            return model_from_dict(model=self.repository.model_type, **data)
        if is_pydantic_model(data):
            return model_from_dict(
                model=self.repository.model_type,
                **data.model_dump(exclude_unset=True),
            )

        if is_msgspec_model(data):
            return model_from_dict(
                model=self.repository.model_type,
                **{f: val for f in data.__struct_fields__ if (val := getattr(data, f, None)) != UNSET},
            )

<<<<<<< HEAD
=======
        if is_dto_data(data):
            return cast("ModelT", data.create_instance())
>>>>>>> e652fe02
        return cast("ModelT", data)

    async def list_and_count(
        self,
        *filters: StatementFilter | ColumnElement[bool],
        statement: Select[tuple[ModelT]] | StatementLambdaElement | None = None,
<<<<<<< HEAD
=======
        auto_expunge: bool | None = None,
        force_basic_query_mode: bool | None = None,
        order_by: list[OrderingPair] | OrderingPair | None = None,
        error_messages: ErrorMessages | None | EmptyType = Empty,
>>>>>>> e652fe02
        load: LoadSpec | None = None,
        execution_options: dict[str, Any] | None = None,
        force_basic_query_mode: bool | None = None,
        auto_expunge: bool | None = None,
        **kwargs: Any,
    ) -> tuple[Sequence[ModelT], int]:
        """List of records and total count returned by query.

        Args:
            *filters: Types for specific filtering operations.
            statement: To facilitate customization of the underlying select query.
                Defaults to :class:`SQLAlchemyAsyncRepository.statement <SQLAlchemyAsyncRepository>`
            auto_expunge: Remove object from session before returning. Defaults to
                :class:`SQLAlchemyAsyncRepository.auto_expunge <SQLAlchemyAsyncRepository>`.
            force_basic_query_mode: Force list and count to use two queries instead of an analytical window function.
            order_by: Set default order options for queries.
            error_messages: An optional dictionary of templates to use
                for friendlier error messages to clients
            load: Set relationships to be loaded
            execution_options: Set default execution options
            **kwargs: Instance attribute value filters.

        Returns:
            List of instances and count of total collection, ignoring pagination.
        """
        return await self.repository.list_and_count(
            *filters,
            statement=statement,
            auto_expunge=auto_expunge,
            force_basic_query_mode=force_basic_query_mode,
            order_by=order_by,
            error_messages=error_messages,
            load=load,
            execution_options=execution_options,
            **kwargs,
        )

    @classmethod
    @asynccontextmanager
    async def new(
        cls,
        session: AsyncSession | async_scoped_session[AsyncSession] | None = None,
        statement: Select[tuple[ModelT]] | StatementLambdaElement | None = None,
        config: SQLAlchemyAsyncConfig | None = None,
        error_messages: ErrorMessages | None | EmptyType = Empty,
        load: LoadSpec | None = None,
        execution_options: dict[str, Any] | None = None,
    ) -> AsyncIterator[Self]:
        """Context manager that returns instance of service object.

        Handles construction of the database session._create_select_for_model

        Returns:
            The service object instance.
        """
        if not config and not session:
            raise AdvancedAlchemyError(detail="Please supply an optional configuration or session to use.")

        if session:
            yield cls(
                statement=statement,
                session=session,
                error_messages=error_messages,
                load=load,
                execution_options=execution_options,
            )
        elif config:
            async with config.get_session() as db_session:
                yield cls(
                    statement=statement,
                    session=db_session,
                    error_messages=error_messages,
                    load=load,
                    execution_options=execution_options,
                )

    async def list(
        self,
        *filters: StatementFilter | ColumnElement[bool],
        statement: Select[tuple[ModelT]] | StatementLambdaElement | None = None,
        auto_expunge: bool | None = None,
        order_by: list[OrderingPair] | OrderingPair | None = None,
        error_messages: ErrorMessages | None | EmptyType = Empty,
        load: LoadSpec | None = None,
        execution_options: dict[str, Any] | None = None,
        auto_expunge: bool | None = None,
        **kwargs: Any,
    ) -> Sequence[ModelT]:
        """Wrap repository scalars operation.

        Args:
            *filters: Types for specific filtering operations.
            auto_expunge: Remove object from session before returning. Defaults to
                :class:`SQLAlchemyAsyncRepository.auto_expunge <SQLAlchemyAsyncRepository>`
            statement: To facilitate customization of the underlying select query.
                Defaults to :class:`SQLAlchemyAsyncRepository.statement <SQLAlchemyAsyncRepository>`
            order_by: Set default order options for queries.
            error_messages: An optional dictionary of templates to use
                for friendlier error messages to clients
            load: Set default relationships to be loaded
            execution_options: Set default execution options
            **kwargs: Instance attribute value filters.

        Returns:
            The list of instances retrieved from the repository.
        """
        return await self.repository.list(
            *filters,
            statement=statement,
            auto_expunge=auto_expunge,
            order_by=order_by,
            error_messages=error_messages,
            load=load,
            execution_options=execution_options,
            **kwargs,
        )


class SQLAlchemyAsyncRepositoryService(SQLAlchemyAsyncRepositoryReadService[ModelT]):
    """Service object that operates on a repository object."""

    async def create(
        self,
        data: ModelDictT[ModelT],
        *,
<<<<<<< HEAD
        load: LoadSpec | None = None,
        execution_options: dict[str, Any] | None = None,
        auto_commit: bool | None = None,
        auto_expunge: bool | None = None,
        auto_refresh: bool | None = None,
=======
        auto_commit: bool | None = None,
        auto_expunge: bool | None = None,
        auto_refresh: bool | None = None,
        error_messages: ErrorMessages | None | EmptyType = Empty,
>>>>>>> e652fe02
    ) -> ModelT:
        """Wrap repository instance creation.

        Args:
            data: Representation to be created.
            auto_expunge: Remove object from session before returning. Defaults to
                :class:`SQLAlchemyAsyncRepository.auto_expunge <SQLAlchemyAsyncRepository>`.
            auto_refresh: Refresh object from session before returning. Defaults to
                :class:`SQLAlchemyAsyncRepository.auto_refresh <SQLAlchemyAsyncRepository>`
            auto_commit: Commit objects before returning. Defaults to
                :class:`SQLAlchemyAsyncRepository.auto_commit <SQLAlchemyAsyncRepository>`
<<<<<<< HEAD
            load: Set default relationships to be loaded
            execution_options: Set default execution options
=======
            error_messages: An optional dictionary of templates to use
                for friendlier error messages to clients
>>>>>>> e652fe02

        Returns:
            Representation of created instance.
        """
        data = await self.to_model(data, "create")
        return await self.repository.add(
            data=data,
            auto_commit=auto_commit,
            auto_expunge=auto_expunge,
            auto_refresh=auto_refresh,
            error_messages=error_messages,
        )

    async def create_many(
        self,
<<<<<<< HEAD
        data: ModelDictListT[ModelT],
        *,
        load: LoadSpec | None = None,
        execution_options: dict[str, Any] | None = None,
        auto_commit: bool | None = None,
        auto_expunge: bool | None = None,
=======
        data: BulkModelDictT[ModelT],
        *,
        auto_commit: bool | None = None,
        auto_expunge: bool | None = None,
        error_messages: ErrorMessages | None | EmptyType = Empty,
>>>>>>> e652fe02
    ) -> Sequence[ModelT]:
        """Wrap repository bulk instance creation.

        Args:
            data: Representations to be created.
            auto_expunge: Remove object from session before returning. Defaults to
                :class:`SQLAlchemyAsyncRepository.auto_expunge <SQLAlchemyAsyncRepository>`.
            auto_commit: Commit objects before returning. Defaults to
                :class:`SQLAlchemyAsyncRepository.auto_commit <SQLAlchemyAsyncRepository>`
            error_messages: An optional dictionary of templates to use
                for friendlier error messages to clients

        Returns:
            Representation of created instances.
        """
<<<<<<< HEAD
        data = [(await self.to_model(datum, "create")) for datum in data]
=======
        if is_dto_data(data):
            data = data.create_instance()
        data = [(await self.to_model(datum, "create")) for datum in cast("ModelDictListT[ModelT]", data)]
>>>>>>> e652fe02
        return await self.repository.add_many(
            data=cast("list[ModelT]", data),  # pyright: ignore[reportUnnecessaryCast]
            auto_commit=auto_commit,
            auto_expunge=auto_expunge,
<<<<<<< HEAD
=======
            error_messages=error_messages,
>>>>>>> e652fe02
        )

    async def update(
        self,
        data: ModelDictT[ModelT],
        item_id: Any | None = None,
        *,
<<<<<<< HEAD
        id_attribute: str | InstrumentedAttribute[Any] | None = None,
        load: LoadSpec | None = None,
        execution_options: dict[str, Any] | None = None,
=======
>>>>>>> e652fe02
        attribute_names: Iterable[str] | None = None,
        with_for_update: bool | None = None,
        auto_commit: bool | None = None,
        auto_expunge: bool | None = None,
        auto_refresh: bool | None = None,
<<<<<<< HEAD
=======
        id_attribute: str | InstrumentedAttribute[Any] | None = None,
        error_messages: ErrorMessages | None | EmptyType = Empty,
        load: LoadSpec | None = None,
        execution_options: dict[str, Any] | None = None,
>>>>>>> e652fe02
    ) -> ModelT:
        """Wrap repository update operation.

        Args:
            data: Representation to be updated.
            item_id: Identifier of item to be updated.
            attribute_names: an iterable of attribute names to pass into the ``update``
                method.
            with_for_update: indicating FOR UPDATE should be used, or may be a
                dictionary containing flags to indicate a more specific set of
                FOR UPDATE flags for the SELECT
            auto_expunge: Remove object from session before returning. Defaults to
                :class:`SQLAlchemyAsyncRepository.auto_expunge <SQLAlchemyAsyncRepository>`.
            auto_refresh: Refresh object from session before returning. Defaults to
                :class:`SQLAlchemyAsyncRepository.auto_refresh <SQLAlchemyAsyncRepository>`
            auto_commit: Commit objects before returning. Defaults to
                :class:`SQLAlchemyAsyncRepository.auto_commit <SQLAlchemyAsyncRepository>`
            id_attribute: Allows customization of the unique identifier to use for model fetching.
                Defaults to `id`, but can reference any surrogate or candidate key for the table.
            error_messages: An optional dictionary of templates to use
                for friendlier error messages to clients
            load: Set default relationships to be loaded
            execution_options: Set default execution options

        Returns:
            Updated representation.
        """
        data = await self.to_model(data, "update")
        if (
            item_id is None
            and self.repository.get_id_attribute_value(  # pyright: ignore[reportUnknownMemberType]
                item=data,
                id_attribute=id_attribute,
            )
            is None
        ):
            msg = (
                "Could not identify ID attribute value.  One of the following is required: "
                f"``item_id`` or ``data.{id_attribute or self.repository.id_attribute}``"
            )
            raise RepositoryError(msg)
        if item_id is not None:
            data = self.repository.set_id_attribute_value(item_id=item_id, item=data, id_attribute=id_attribute)  # pyright: ignore[reportUnknownMemberType]
        return await self.repository.update(
            data=data,
            attribute_names=attribute_names,
            with_for_update=with_for_update,
            auto_commit=auto_commit,
            auto_expunge=auto_expunge,
            auto_refresh=auto_refresh,
            id_attribute=id_attribute,
            error_messages=error_messages,
            load=load,
            execution_options=execution_options,
        )

    async def update_many(
        self,
<<<<<<< HEAD
        data: ModelDictListT[ModelT],
        *,
=======
        data: BulkModelDictT[ModelT],
        *,
        auto_commit: bool | None = None,
        auto_expunge: bool | None = None,
        error_messages: ErrorMessages | None | EmptyType = Empty,
>>>>>>> e652fe02
        load: LoadSpec | None = None,
        execution_options: dict[str, Any] | None = None,
        auto_commit: bool | None = None,
        auto_expunge: bool | None = None,
    ) -> Sequence[ModelT]:
        """Wrap repository bulk instance update.

        Args:
            data: Representations to be updated.
            auto_expunge: Remove object from session before returning. Defaults to
                :class:`SQLAlchemyAsyncRepository.auto_expunge <SQLAlchemyAsyncRepository>`.
            auto_commit: Commit objects before returning. Defaults to
                :class:`SQLAlchemyAsyncRepository.auto_commit <SQLAlchemyAsyncRepository>`
            error_messages: An optional dictionary of templates to use
                for friendlier error messages to clients
            load: Set default relationships to be loaded
            execution_options: Set default execution options

        Returns:
            Representation of updated instances.
        """
        if is_dto_data(data):
            data = data.create_instance()
        data = [(await self.to_model(datum, "update")) for datum in cast("ModelDictListT[ModelT]", data)]
        return await self.repository.update_many(
            cast("list[ModelT]", data),  # pyright: ignore[reportUnnecessaryCast]
            auto_commit=auto_commit,
            auto_expunge=auto_expunge,
            error_messages=error_messages,
            load=load,
            execution_options=execution_options,
        )

    async def upsert(
        self,
        data: ModelDictT[ModelT],
        item_id: Any | None = None,
        *,
<<<<<<< HEAD
        load: LoadSpec | None = None,
        execution_options: dict[str, Any] | None = None,
=======
>>>>>>> e652fe02
        attribute_names: Iterable[str] | None = None,
        with_for_update: bool | None = None,
        auto_expunge: bool | None = None,
        auto_commit: bool | None = None,
        auto_refresh: bool | None = None,
        match_fields: list[str] | str | None = None,
<<<<<<< HEAD
=======
        error_messages: ErrorMessages | None | EmptyType = Empty,
        load: LoadSpec | None = None,
        execution_options: dict[str, Any] | None = None,
>>>>>>> e652fe02
    ) -> ModelT:
        """Wrap repository upsert operation.

        Args:
            data: Instance to update existing, or be created. Identifier used to determine if an
                existing instance exists is the value of an attribute on `data` named as value of
                `self.id_attribute`.
            item_id: Identifier of the object for upsert.
            attribute_names: an iterable of attribute names to pass into the ``update`` method.
            with_for_update: indicating FOR UPDATE should be used, or may be a
                dictionary containing flags to indicate a more specific set of
                FOR UPDATE flags for the SELECT
            auto_expunge: Remove object from session before returning. Defaults to
                :class:`SQLAlchemyAsyncRepository.auto_expunge <SQLAlchemyAsyncRepository>`.
            auto_refresh: Refresh object from session before returning. Defaults to
                :class:`SQLAlchemyAsyncRepository.auto_refresh <SQLAlchemyAsyncRepository>`
            auto_commit: Commit objects before returning. Defaults to
                :class:`SQLAlchemyAsyncRepository.auto_commit <SQLAlchemyAsyncRepository>`
            match_fields: a list of keys to use to match the existing model.  When
                empty, all fields are matched.
            error_messages: An optional dictionary of templates to use
                for friendlier error messages to clients
            load: Set default relationships to be loaded
            execution_options: Set default execution options

        Returns:
            Updated or created representation.
        """
        data = await self.to_model(data, "upsert")
        item_id = item_id if item_id is not None else self.repository.get_id_attribute_value(item=data)  # pyright: ignore[reportUnknownMemberType]
        if item_id is not None:
            self.repository.set_id_attribute_value(item_id, data)  # pyright: ignore[reportUnknownMemberType]
        return await self.repository.upsert(
            data=data,
            attribute_names=attribute_names,
            with_for_update=with_for_update,
            auto_expunge=auto_expunge,
            auto_commit=auto_commit,
            auto_refresh=auto_refresh,
            match_fields=match_fields,
            error_messages=error_messages,
            load=load,
            execution_options=execution_options,
        )

    async def upsert_many(
        self,
<<<<<<< HEAD
        data: ModelDictListT[ModelT],
        *,
        load: LoadSpec | None = None,
        execution_options: dict[str, Any] | None = None,
=======
        data: BulkModelDictT[ModelT],
        *,
>>>>>>> e652fe02
        auto_expunge: bool | None = None,
        auto_commit: bool | None = None,
        no_merge: bool = False,
        match_fields: list[str] | str | None = None,
<<<<<<< HEAD
=======
        error_messages: ErrorMessages | None | EmptyType = Empty,
        load: LoadSpec | None = None,
        execution_options: dict[str, Any] | None = None,
>>>>>>> e652fe02
    ) -> Sequence[ModelT]:
        """Wrap repository upsert operation.

        Args:
            data: Instance to update existing, or be created. Identifier used to determine if an
                existing instance exists is the value of an attribute on ``data`` named as value of
                :attr:`~advanced_alchemy.repository.AbstractAsyncRepository.id_attribute`.
            auto_expunge: Remove object from session before returning. Defaults to
                :class:`SQLAlchemyAsyncRepository.auto_expunge <SQLAlchemyAsyncRepository>`.
            auto_commit: Commit objects before returning. Defaults to
                :class:`SQLAlchemyAsyncRepository.auto_commit <SQLAlchemyAsyncRepository>`
            no_merge: Skip the usage of optimized Merge statements
                :class:`SQLAlchemyAsyncRepository.auto_commit <SQLAlchemyAsyncRepository>`
            match_fields: a list of keys to use to match the existing model.  When
                empty, all fields are matched.
            error_messages: An optional dictionary of templates to use
                for friendlier error messages to clients
            load: Set default relationships to be loaded
            execution_options: Set default execution options

        Returns:
            Updated or created representation.
        """
        if is_dto_data(data):
            data = data.create_instance()
        data = [(await self.to_model(datum, "upsert")) for datum in cast("ModelDictListT[ModelT]", data)]
        return await self.repository.upsert_many(
            data=cast("list[ModelT]", data),  # pyright: ignore[reportUnnecessaryCast]
            auto_expunge=auto_expunge,
            auto_commit=auto_commit,
            no_merge=no_merge,
            match_fields=match_fields,
            error_messages=error_messages,
            load=load,
            execution_options=execution_options,
        )

    async def get_or_upsert(
        self,
        *filters: StatementFilter | ColumnElement[bool],
        match_fields: list[str] | str | None = None,
        load: LoadSpec | None = None,
        execution_options: dict[str, Any] | None = None,
        upsert: bool = True,
        attribute_names: Iterable[str] | None = None,
        with_for_update: bool | None = None,
        auto_commit: bool | None = None,
        auto_expunge: bool | None = None,
        auto_refresh: bool | None = None,
<<<<<<< HEAD
=======
        error_messages: ErrorMessages | None | EmptyType = Empty,
        load: LoadSpec | None = None,
        execution_options: dict[str, Any] | None = None,
>>>>>>> e652fe02
        **kwargs: Any,
    ) -> tuple[ModelT, bool]:
        """Wrap repository instance creation.

        Args:
            *filters: Types for specific filtering operations.
            match_fields: a list of keys to use to match the existing model.  When
                empty, all fields are matched.
            upsert: When using match_fields and actual model values differ from
                `kwargs`, perform an update operation on the model.
            create: Should a model be created.  If no model is found, an exception is raised.
            attribute_names: an iterable of attribute names to pass into the ``update``
                method.
            with_for_update: indicating FOR UPDATE should be used, or may be a
                dictionary containing flags to indicate a more specific set of
                FOR UPDATE flags for the SELECT
            auto_expunge: Remove object from session before returning. Defaults to
                :class:`SQLAlchemyAsyncRepository.auto_expunge <SQLAlchemyAsyncRepository>`.
            auto_refresh: Refresh object from session before returning. Defaults to
                :class:`SQLAlchemyAsyncRepository.auto_refresh <SQLAlchemyAsyncRepository>`
            auto_commit: Commit objects before returning. Defaults to
                :class:`SQLAlchemyAsyncRepository.auto_commit <SQLAlchemyAsyncRepository>`
            error_messages: An optional dictionary of templates to use
                for friendlier error messages to clients
            load: Set default relationships to be loaded
            execution_options: Set default execution options
            **kwargs: Identifier of the instance to be retrieved.

        Returns:
            Representation of created instance.
        """
        match_fields = match_fields or self.match_fields
        validated_model = await self.to_model(kwargs, "create")
        return await self.repository.get_or_upsert(
            *filters,
            match_fields=match_fields,
            upsert=upsert,
            attribute_names=attribute_names,
            with_for_update=with_for_update,
            auto_commit=auto_commit,
            auto_expunge=auto_expunge,
            auto_refresh=auto_refresh,
            error_messages=error_messages,
            load=load,
            execution_options=execution_options,
            **validated_model.to_dict(),
        )

    async def get_and_update(
        self,
        *filters: StatementFilter | ColumnElement[bool],
        match_fields: list[str] | str | None = None,
        load: LoadSpec | None = None,
        execution_options: dict[str, Any] | None = None,
        attribute_names: Iterable[str] | None = None,
        with_for_update: bool | None = None,
        auto_commit: bool | None = None,
        auto_expunge: bool | None = None,
        auto_refresh: bool | None = None,
<<<<<<< HEAD
=======
        error_messages: ErrorMessages | None | EmptyType = Empty,
        load: LoadSpec | None = None,
        execution_options: dict[str, Any] | None = None,
>>>>>>> e652fe02
        **kwargs: Any,
    ) -> tuple[ModelT, bool]:
        """Wrap repository instance creation.

        Args:
            *filters: Types for specific filtering operations.
            match_fields: a list of keys to use to match the existing model.  When
                empty, all fields are matched.
            attribute_names: an iterable of attribute names to pass into the ``update``
                method.
            with_for_update: indicating FOR UPDATE should be used, or may be a
                dictionary containing flags to indicate a more specific set of
                FOR UPDATE flags for the SELECT
            auto_expunge: Remove object from session before returning. Defaults to
                :class:`SQLAlchemyAsyncRepository.auto_expunge <SQLAlchemyAsyncRepository>`.
            auto_refresh: Refresh object from session before returning. Defaults to
                :class:`SQLAlchemyAsyncRepository.auto_refresh <SQLAlchemyAsyncRepository>`
            auto_commit: Commit objects before returning. Defaults to
                :class:`SQLAlchemyAsyncRepository.auto_commit <SQLAlchemyAsyncRepository>`
            error_messages: An optional dictionary of templates to use
                for friendlier error messages to clients
            load: Set default relationships to be loaded
            execution_options: Set default execution options
            **kwargs: Identifier of the instance to be retrieved.

        Returns:
            Representation of updated instance.
        """
        match_fields = match_fields or self.match_fields
        validated_model = await self.to_model(kwargs, "update")
        return await self.repository.get_and_update(
            *filters,
            match_fields=match_fields,
            attribute_names=attribute_names,
            with_for_update=with_for_update,
            auto_commit=auto_commit,
            auto_expunge=auto_expunge,
            auto_refresh=auto_refresh,
            error_messages=error_messages,
            load=load,
            execution_options=execution_options,
            **validated_model.to_dict(),
        )

    async def delete(
        self,
        item_id: Any,
        *,
<<<<<<< HEAD
=======
        auto_commit: bool | None = None,
        auto_expunge: bool | None = None,
>>>>>>> e652fe02
        id_attribute: str | InstrumentedAttribute[Any] | None = None,
        error_messages: ErrorMessages | None | EmptyType = Empty,
        load: LoadSpec | None = None,
        execution_options: dict[str, Any] | None = None,
        auto_commit: bool | None = None,
        auto_expunge: bool | None = None,
    ) -> ModelT:
        """Wrap repository delete operation.

        Args:
            item_id: Identifier of instance to be deleted.
            auto_expunge: Remove object from session before returning. Defaults to
                :class:`SQLAlchemyAsyncRepository.auto_expunge <SQLAlchemyAsyncRepository>`.
            auto_commit: Commit objects before returning. Defaults to
                :class:`SQLAlchemyAsyncRepository.auto_commit <SQLAlchemyAsyncRepository>`
            id_attribute: Allows customization of the unique identifier to use for model fetching.
                Defaults to `id`, but can reference any surrogate or candidate key for the table.
            error_messages: An optional dictionary of templates to use
                for friendlier error messages to clients
            load: Set default relationships to be loaded
            execution_options: Set default execution options

        Returns:
            Representation of the deleted instance.
        """
        return await self.repository.delete(
            item_id=item_id,
            auto_commit=auto_commit,
            auto_expunge=auto_expunge,
            id_attribute=id_attribute,
            error_messages=error_messages,
            load=load,
            execution_options=execution_options,
        )

    async def delete_many(
        self,
        item_ids: list[Any],
        *,
<<<<<<< HEAD
        id_attribute: str | InstrumentedAttribute[Any] | None = None,
=======
        auto_commit: bool | None = None,
        auto_expunge: bool | None = None,
        id_attribute: str | InstrumentedAttribute[Any] | None = None,
        chunk_size: int | None = None,
        error_messages: ErrorMessages | None | EmptyType = Empty,
>>>>>>> e652fe02
        load: LoadSpec | None = None,
        execution_options: dict[str, Any] | None = None,
        chunk_size: int | None = None,
        auto_commit: bool | None = None,
        auto_expunge: bool | None = None,
    ) -> Sequence[ModelT]:
        """Wrap repository bulk instance deletion.

        Args:
            item_ids: Identifier of instance to be deleted.
            auto_expunge: Remove object from session before returning. Defaults to
                :class:`SQLAlchemyAsyncRepository.auto_expunge <SQLAlchemyAsyncRepository>`.
            auto_commit: Commit objects before returning. Defaults to
                :class:`SQLAlchemyAsyncRepository.auto_commit <SQLAlchemyAsyncRepository>`
            id_attribute: Allows customization of the unique identifier to use for model fetching.
                Defaults to `id`, but can reference any surrogate or candidate key for the table.
            chunk_size: Allows customization of the ``insertmanyvalues_max_parameters`` setting for the driver.
                Defaults to `950` if left unset.
            error_messages: An optional dictionary of templates to use
                for friendlier error messages to clients
            load: Set default relationships to be loaded
            execution_options: Set default execution options

        Returns:
            Representation of removed instances.
        """
        return await self.repository.delete_many(
            item_ids=item_ids,
            auto_commit=auto_commit,
            auto_expunge=auto_expunge,
            id_attribute=id_attribute,
            chunk_size=chunk_size,
            error_messages=error_messages,
            load=load,
            execution_options=execution_options,
        )

    async def delete_where(
        self,
        *filters: StatementFilter | ColumnElement[bool],
<<<<<<< HEAD
=======
        auto_commit: bool | None = None,
        auto_expunge: bool | None = None,
        error_messages: ErrorMessages | None | EmptyType = Empty,
        sanity_check: bool = True,
>>>>>>> e652fe02
        load: LoadSpec | None = None,
        execution_options: dict[str, Any] | None = None,
        auto_commit: bool | None = None,
        auto_expunge: bool | None = None,
        **kwargs: Any,
    ) -> Sequence[ModelT]:
        """Wrap repository scalars operation.

        Args:
            *filters: Types for specific filtering operations.
            auto_expunge: Remove object from session before returning. Defaults to
                :class:`SQLAlchemyAsyncRepository.auto_expunge <SQLAlchemyAsyncRepository>`
            auto_commit: Commit objects before returning. Defaults to
                :class:`SQLAlchemyAsyncRepository.auto_commit <SQLAlchemyAsyncRepository>`
            error_messages: An optional dictionary of templates to use
                for friendlier error messages to clients
            sanity_check: When true, the length of selected instances is compared to the deleted row count
            load: Set default relationships to be loaded
            execution_options: Set default execution options
            **kwargs: Instance attribute value filters.

        Returns:
            The list of instances deleted from the repository.
        """
        return await self.repository.delete_where(
            *filters,
            auto_commit=auto_commit,
            auto_expunge=auto_expunge,
            error_messages=error_messages,
            sanity_check=sanity_check,
            load=load,
            execution_options=execution_options,
            **kwargs,
        )<|MERGE_RESOLUTION|>--- conflicted
+++ resolved
@@ -26,15 +26,6 @@
 from advanced_alchemy.service._util import ResultConverter
 from advanced_alchemy.service.typing import (
     UNSET,
-<<<<<<< HEAD
-    ModelDictListT,
-    ModelDictT,
-    is_dict,
-    is_msgspec_model,
-    is_pydantic_model,
-)
-=======
-    BulkModelDictT,
     ModelDictListT,
     ModelDictT,
     is_dict,
@@ -43,7 +34,6 @@
     is_pydantic_model,
 )
 from advanced_alchemy.utils.dataclass import Empty, EmptyType
->>>>>>> e652fe02
 
 if TYPE_CHECKING:
     from collections.abc import AsyncIterator, Sequence
@@ -220,7 +210,6 @@
         error_messages: ErrorMessages | None | EmptyType = Empty,
         load: LoadSpec | None = None,
         execution_options: dict[str, Any] | None = None,
-        auto_expunge: bool | None = None,
     ) -> ModelT:
         """Wrap repository scalar operation.
 
@@ -238,7 +227,6 @@
             execution_options: Set default execution options
 
 
-
         Returns:
             Representation of instance with identifier `item_id`.
         """
@@ -257,12 +245,8 @@
         *filters: StatementFilter | ColumnElement[bool],
         statement: Select[tuple[ModelT]] | StatementLambdaElement | None = None,
         auto_expunge: bool | None = None,
-        load: LoadSpec | None = None,
-<<<<<<< HEAD
-        auto_expunge: bool | None = None,
-=======
-        error_messages: ErrorMessages | None | EmptyType = Empty,
->>>>>>> e652fe02
+        error_messages: ErrorMessages | None | EmptyType = Empty,
+        load: LoadSpec | None = None,
         execution_options: dict[str, Any] | None = None,
         **kwargs: Any,
     ) -> ModelT:
@@ -301,7 +285,6 @@
         error_messages: ErrorMessages | None | EmptyType = Empty,
         load: LoadSpec | None = None,
         execution_options: dict[str, Any] | None = None,
-        auto_expunge: bool | None = None,
         **kwargs: Any,
     ) -> ModelT | None:
         """Wrap repository scalar operation.
@@ -358,28 +341,18 @@
                 **{f: val for f in data.__struct_fields__ if (val := getattr(data, f, None)) != UNSET},
             )
 
-<<<<<<< HEAD
-=======
-        if is_dto_data(data):
-            return cast("ModelT", data.create_instance())
->>>>>>> e652fe02
         return cast("ModelT", data)
 
     async def list_and_count(
         self,
         *filters: StatementFilter | ColumnElement[bool],
         statement: Select[tuple[ModelT]] | StatementLambdaElement | None = None,
-<<<<<<< HEAD
-=======
         auto_expunge: bool | None = None,
         force_basic_query_mode: bool | None = None,
         order_by: list[OrderingPair] | OrderingPair | None = None,
         error_messages: ErrorMessages | None | EmptyType = Empty,
->>>>>>> e652fe02
-        load: LoadSpec | None = None,
-        execution_options: dict[str, Any] | None = None,
-        force_basic_query_mode: bool | None = None,
-        auto_expunge: bool | None = None,
+        load: LoadSpec | None = None,
+        execution_options: dict[str, Any] | None = None,
         **kwargs: Any,
     ) -> tuple[Sequence[ModelT], int]:
         """List of records and total count returned by query.
@@ -461,7 +434,6 @@
         error_messages: ErrorMessages | None | EmptyType = Empty,
         load: LoadSpec | None = None,
         execution_options: dict[str, Any] | None = None,
-        auto_expunge: bool | None = None,
         **kwargs: Any,
     ) -> Sequence[ModelT]:
         """Wrap repository scalars operation.
@@ -501,18 +473,10 @@
         self,
         data: ModelDictT[ModelT],
         *,
-<<<<<<< HEAD
-        load: LoadSpec | None = None,
-        execution_options: dict[str, Any] | None = None,
         auto_commit: bool | None = None,
         auto_expunge: bool | None = None,
         auto_refresh: bool | None = None,
-=======
-        auto_commit: bool | None = None,
-        auto_expunge: bool | None = None,
-        auto_refresh: bool | None = None,
-        error_messages: ErrorMessages | None | EmptyType = Empty,
->>>>>>> e652fe02
+        error_messages: ErrorMessages | None | EmptyType = Empty,
     ) -> ModelT:
         """Wrap repository instance creation.
 
@@ -524,13 +488,8 @@
                 :class:`SQLAlchemyAsyncRepository.auto_refresh <SQLAlchemyAsyncRepository>`
             auto_commit: Commit objects before returning. Defaults to
                 :class:`SQLAlchemyAsyncRepository.auto_commit <SQLAlchemyAsyncRepository>`
-<<<<<<< HEAD
-            load: Set default relationships to be loaded
-            execution_options: Set default execution options
-=======
-            error_messages: An optional dictionary of templates to use
-                for friendlier error messages to clients
->>>>>>> e652fe02
+            error_messages: An optional dictionary of templates to use
+                for friendlier error messages to clients
 
         Returns:
             Representation of created instance.
@@ -546,20 +505,11 @@
 
     async def create_many(
         self,
-<<<<<<< HEAD
         data: ModelDictListT[ModelT],
         *,
-        load: LoadSpec | None = None,
-        execution_options: dict[str, Any] | None = None,
-        auto_commit: bool | None = None,
-        auto_expunge: bool | None = None,
-=======
-        data: BulkModelDictT[ModelT],
-        *,
-        auto_commit: bool | None = None,
-        auto_expunge: bool | None = None,
-        error_messages: ErrorMessages | None | EmptyType = Empty,
->>>>>>> e652fe02
+        auto_commit: bool | None = None,
+        auto_expunge: bool | None = None,
+        error_messages: ErrorMessages | None | EmptyType = Empty,
     ) -> Sequence[ModelT]:
         """Wrap repository bulk instance creation.
 
@@ -575,21 +525,14 @@
         Returns:
             Representation of created instances.
         """
-<<<<<<< HEAD
-        data = [(await self.to_model(datum, "create")) for datum in data]
-=======
         if is_dto_data(data):
             data = data.create_instance()
         data = [(await self.to_model(datum, "create")) for datum in cast("ModelDictListT[ModelT]", data)]
->>>>>>> e652fe02
         return await self.repository.add_many(
             data=cast("list[ModelT]", data),  # pyright: ignore[reportUnnecessaryCast]
             auto_commit=auto_commit,
             auto_expunge=auto_expunge,
-<<<<<<< HEAD
-=======
-            error_messages=error_messages,
->>>>>>> e652fe02
+            error_messages=error_messages,
         )
 
     async def update(
@@ -597,24 +540,14 @@
         data: ModelDictT[ModelT],
         item_id: Any | None = None,
         *,
-<<<<<<< HEAD
         id_attribute: str | InstrumentedAttribute[Any] | None = None,
         load: LoadSpec | None = None,
         execution_options: dict[str, Any] | None = None,
-=======
->>>>>>> e652fe02
         attribute_names: Iterable[str] | None = None,
         with_for_update: bool | None = None,
         auto_commit: bool | None = None,
         auto_expunge: bool | None = None,
         auto_refresh: bool | None = None,
-<<<<<<< HEAD
-=======
-        id_attribute: str | InstrumentedAttribute[Any] | None = None,
-        error_messages: ErrorMessages | None | EmptyType = Empty,
-        load: LoadSpec | None = None,
-        execution_options: dict[str, Any] | None = None,
->>>>>>> e652fe02
     ) -> ModelT:
         """Wrap repository update operation.
 
@@ -673,16 +606,8 @@
 
     async def update_many(
         self,
-<<<<<<< HEAD
         data: ModelDictListT[ModelT],
         *,
-=======
-        data: BulkModelDictT[ModelT],
-        *,
-        auto_commit: bool | None = None,
-        auto_expunge: bool | None = None,
-        error_messages: ErrorMessages | None | EmptyType = Empty,
->>>>>>> e652fe02
         load: LoadSpec | None = None,
         execution_options: dict[str, Any] | None = None,
         auto_commit: bool | None = None,
@@ -721,23 +646,14 @@
         data: ModelDictT[ModelT],
         item_id: Any | None = None,
         *,
-<<<<<<< HEAD
-        load: LoadSpec | None = None,
-        execution_options: dict[str, Any] | None = None,
-=======
->>>>>>> e652fe02
+        load: LoadSpec | None = None,
+        execution_options: dict[str, Any] | None = None,
         attribute_names: Iterable[str] | None = None,
         with_for_update: bool | None = None,
         auto_expunge: bool | None = None,
         auto_commit: bool | None = None,
         auto_refresh: bool | None = None,
         match_fields: list[str] | str | None = None,
-<<<<<<< HEAD
-=======
-        error_messages: ErrorMessages | None | EmptyType = Empty,
-        load: LoadSpec | None = None,
-        execution_options: dict[str, Any] | None = None,
->>>>>>> e652fe02
     ) -> ModelT:
         """Wrap repository upsert operation.
 
@@ -785,25 +701,14 @@
 
     async def upsert_many(
         self,
-<<<<<<< HEAD
         data: ModelDictListT[ModelT],
         *,
         load: LoadSpec | None = None,
         execution_options: dict[str, Any] | None = None,
-=======
-        data: BulkModelDictT[ModelT],
-        *,
->>>>>>> e652fe02
         auto_expunge: bool | None = None,
         auto_commit: bool | None = None,
         no_merge: bool = False,
         match_fields: list[str] | str | None = None,
-<<<<<<< HEAD
-=======
-        error_messages: ErrorMessages | None | EmptyType = Empty,
-        load: LoadSpec | None = None,
-        execution_options: dict[str, Any] | None = None,
->>>>>>> e652fe02
     ) -> Sequence[ModelT]:
         """Wrap repository upsert operation.
 
@@ -853,12 +758,6 @@
         auto_commit: bool | None = None,
         auto_expunge: bool | None = None,
         auto_refresh: bool | None = None,
-<<<<<<< HEAD
-=======
-        error_messages: ErrorMessages | None | EmptyType = Empty,
-        load: LoadSpec | None = None,
-        execution_options: dict[str, Any] | None = None,
->>>>>>> e652fe02
         **kwargs: Any,
     ) -> tuple[ModelT, bool]:
         """Wrap repository instance creation.
@@ -918,12 +817,6 @@
         auto_commit: bool | None = None,
         auto_expunge: bool | None = None,
         auto_refresh: bool | None = None,
-<<<<<<< HEAD
-=======
-        error_messages: ErrorMessages | None | EmptyType = Empty,
-        load: LoadSpec | None = None,
-        execution_options: dict[str, Any] | None = None,
->>>>>>> e652fe02
         **kwargs: Any,
     ) -> tuple[ModelT, bool]:
         """Wrap repository instance creation.
@@ -972,11 +865,6 @@
         self,
         item_id: Any,
         *,
-<<<<<<< HEAD
-=======
-        auto_commit: bool | None = None,
-        auto_expunge: bool | None = None,
->>>>>>> e652fe02
         id_attribute: str | InstrumentedAttribute[Any] | None = None,
         error_messages: ErrorMessages | None | EmptyType = Empty,
         load: LoadSpec | None = None,
@@ -1016,15 +904,7 @@
         self,
         item_ids: list[Any],
         *,
-<<<<<<< HEAD
         id_attribute: str | InstrumentedAttribute[Any] | None = None,
-=======
-        auto_commit: bool | None = None,
-        auto_expunge: bool | None = None,
-        id_attribute: str | InstrumentedAttribute[Any] | None = None,
-        chunk_size: int | None = None,
-        error_messages: ErrorMessages | None | EmptyType = Empty,
->>>>>>> e652fe02
         load: LoadSpec | None = None,
         execution_options: dict[str, Any] | None = None,
         chunk_size: int | None = None,
@@ -1065,13 +945,6 @@
     async def delete_where(
         self,
         *filters: StatementFilter | ColumnElement[bool],
-<<<<<<< HEAD
-=======
-        auto_commit: bool | None = None,
-        auto_expunge: bool | None = None,
-        error_messages: ErrorMessages | None | EmptyType = Empty,
-        sanity_check: bool = True,
->>>>>>> e652fe02
         load: LoadSpec | None = None,
         execution_options: dict[str, Any] | None = None,
         auto_commit: bool | None = None,
