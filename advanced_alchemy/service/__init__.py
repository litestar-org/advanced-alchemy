--- conflicted
+++ resolved
@@ -9,11 +9,6 @@
     SQLAlchemySyncRepositoryReadService,
     SQLAlchemySyncRepositoryService,
 )
-<<<<<<< HEAD
-from advanced_alchemy.service._util import ResultConverter
-from advanced_alchemy.service.pagination import OffsetPagination
-from advanced_alchemy.service.typing import ModelDTOT
-=======
 from advanced_alchemy.service._util import ResultConverter, find_filter
 from advanced_alchemy.service.pagination import OffsetPagination
 from advanced_alchemy.service.typing import (
@@ -24,7 +19,6 @@
     is_msgspec_model,
     is_pydantic_model,
 )
->>>>>>> d44005b6
 
 __all__ = (
     "SQLAlchemyAsyncRepositoryService",
@@ -34,10 +28,6 @@
     "SQLAlchemySyncRepositoryService",
     "SQLAlchemyAsyncRepositoryReadService",
     "OffsetPagination",
-<<<<<<< HEAD
-    "ModelDTOT",
-    "ResultConverter",
-=======
     "ModelDictListT",
     "ModelDictT",
     "ModelDTOT",
@@ -50,5 +40,4 @@
     "model_from_dict",
     "ModelT",
     "ModelOrRowMappingT",
->>>>>>> d44005b6
 )