# ruff: noqa: PLR6301
import datetime
import enum
from typing import Any

from typing_extensions import runtime_checkable

from advanced_alchemy.exceptions import MissingDependencyError

try:
    from pydantic import BaseModel  # type: ignore

    PYDANTIC_INSTALLED = True
except ImportError:
    from typing import ClassVar, Protocol

    @runtime_checkable
    class BaseModel(Protocol):  # type: ignore[no-redef]
        """Placeholder Implementation"""

        model_fields: ClassVar[dict[str, Any]]

        def model_dump_json(self, *args: Any, **kwargs: Any) -> str:
            """Placeholder for pydantic.BaseModel.model_dump_json

            Returns:
                The JSON representation of the model.
<<<<<<< HEAD
            """  # noqa: DOC202, DOC501
            msg = "pydantic"
            raise MissingDependencyError(msg)
=======
            """
            return ""
>>>>>>> af64f7e9

    PYDANTIC_INSTALLED = False  # pyright: ignore[reportConstantRedefinition]


def _type_to_string(value: Any) -> str:  # pragma: no cover
    if isinstance(value, datetime.datetime):
        return convert_datetime_to_gmt_iso(value)
    if isinstance(value, datetime.date):
        return convert_date_to_iso(value)
    if isinstance(value, enum.Enum):
        return str(value.value)
    if PYDANTIC_INSTALLED and isinstance(value, BaseModel):
        return value.model_dump_json()
    try:
        val = str(value)
    except Exception as exc:
        raise TypeError from exc
    return val


try:
    from msgspec.json import Decoder, Encoder

    encoder, decoder = Encoder(enc_hook=_type_to_string), Decoder()
    decode_json = decoder.decode

    def encode_json(data: Any) -> str:  # pragma: no cover
        return encoder.encode(data).decode("utf-8")

except ImportError:
    try:
        from orjson import OPT_NAIVE_UTC, OPT_SERIALIZE_NUMPY, OPT_SERIALIZE_UUID
        from orjson import dumps as _encode_json
        from orjson import loads as decode_json  # type: ignore[no-redef,assignment]

        def encode_json(data: Any) -> str:  # pragma: no cover
            return _encode_json(
                data, default=_type_to_string, option=OPT_SERIALIZE_NUMPY | OPT_NAIVE_UTC | OPT_SERIALIZE_UUID
            ).decode("utf-8")  # type: ignore[no-any-return]

    except ImportError:
        from json import dumps as encode_json  # type: ignore[assignment] # noqa: F401
        from json import loads as decode_json  # type: ignore[assignment]  # noqa: F401


def convert_datetime_to_gmt_iso(dt: datetime.datetime) -> str:  # pragma: no cover
    """Handle datetime serialization for nested timestamps.

    Returns:
        str: The ISO 8601 formatted datetime string.
    """
    if not dt.tzinfo:
        dt = dt.replace(tzinfo=datetime.timezone.utc)
    return dt.isoformat().replace("+00:00", "Z")


def convert_date_to_iso(dt: datetime.date) -> str:  # pragma: no cover
    """Handle datetime serialization for nested timestamps.

    Returns:
        str: The ISO 8601 formatted date string.
    """
    return dt.isoformat()<|MERGE_RESOLUTION|>--- conflicted
+++ resolved
@@ -25,14 +25,9 @@
 
             Returns:
                 The JSON representation of the model.
-<<<<<<< HEAD
-            """  # noqa: DOC202, DOC501
+            """
             msg = "pydantic"
             raise MissingDependencyError(msg)
-=======
-            """
-            return ""
->>>>>>> af64f7e9
 
     PYDANTIC_INSTALLED = False  # pyright: ignore[reportConstantRedefinition]
 
