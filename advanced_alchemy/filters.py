"""SQLAlchemy filter constructs for advanced query operations.

This module provides a comprehensive collection of filter datastructures designed to
enhance SQLAlchemy query construction. It implements type-safe, reusable filter patterns
for common database query operations.

Features:
    Type-safe filter construction, datetime range filtering, collection-based filtering,
    pagination support, search operations, and customizable ordering.

Example:
    Basic usage with a datetime filter::

        import datetime
        from advanced_alchemy.filters import BeforeAfter

        filter = BeforeAfter(
            field_name="created_at",
            before=datetime.datetime.now(),
            after=datetime.datetime(2023, 1, 1),
        )
        statement = filter.append_to_statement(select(Model), Model)

Note:
    All filter classes implement the :class:`StatementFilter` ABC, ensuring consistent
    interface across different filter types.

See Also:
    - :class:`sqlalchemy.sql.expression.Select`: Core SQLAlchemy select expression
    - :class:`sqlalchemy.orm.Query`: SQLAlchemy ORM query interface
    - :mod:`advanced_alchemy.base`: Base model definitions

"""

import datetime
from abc import ABC, abstractmethod
from collections.abc import Collection
from dataclasses import dataclass
from operator import attrgetter
from typing import (
    TYPE_CHECKING,
    Any,
    Callable,
    ClassVar,
    Generic,
    Literal,
    TypeVar,
    cast,
)

from sqlalchemy import BinaryExpression, ColumnElement, Date, Delete, Select, Update, and_, any_, or_, text
from sqlalchemy.sql import operators as op
from typing_extensions import TypeAlias, TypedDict


from typing import Any, Callable, Generic, Literal, Optional, Union, cast

from sqlalchemy import (
    BinaryExpression,
    ColumnElement,
    Delete,
    Select,
    Update,
    and_,
    any_,
    exists,
    false,
    not_,
    or_,
    select,
    text,
    true,
)
from sqlalchemy.orm import InstrumentedAttribute
from sqlalchemy.sql.dml import ReturningDelete, ReturningUpdate
from typing_extensions import TypeAlias, TypeVar
 
from advanced_alchemy.base import ModelProtocol
if TYPE_CHECKING:
    from sqlalchemy.orm import InstrumentedAttribute
    from sqlalchemy.sql.dml import ReturningDelete, ReturningUpdate

__all__ = (
    "BeforeAfter",
    "CollectionFilter",
<<<<<<< HEAD
 
    "FilterGroup",
    "FilterTypes",
    "InAnyFilter",
    "LimitOffset",
    "MultiFilter",
 
    "ExistsFilter",
    "FilterTypes",
    "InAnyFilter",
    "LimitOffset",
    "NotExistsFilter", 
=======
    "ExistsFilter",
    "FilterTypes",
    "InAnyFilter",
    "LimitOffset",
    "NotExistsFilter",
>>>>>>> cb4fc699
    "NotInCollectionFilter",
    "NotInSearchFilter",
    "OnBeforeAfter",
    "OrderBy",
    "PaginationFilter",
    "SearchFilter",
    "StatementFilter",
    "StatementFilterT",
    "StatementTypeT",
)

T = TypeVar("T")
ModelT = TypeVar("ModelT", bound=ModelProtocol)
StatementFilterT = TypeVar("StatementFilterT", bound="StatementFilter")
StatementTypeT = TypeVar(
    "StatementTypeT",
    bound=Union[
        ReturningDelete[tuple[Any]], ReturningUpdate[tuple[Any]], Select[tuple[Any]], Select[Any], Update, Delete
    ],
)
FilterTypes: TypeAlias = "Union[BeforeAfter, OnBeforeAfter, CollectionFilter[Any], LimitOffset, OrderBy, SearchFilter, NotInCollectionFilter[Any], NotInSearchFilter, ExistsFilter, NotExistsFilter]"
"""Aggregate type alias of the types supported for collection filtering."""


# Define TypedDicts for filter and logical maps
class FilterMapDict(TypedDict):
    before_after: type[BeforeAfter]
    on_before_after: type[OnBeforeAfter]
    collection: type[CollectionFilter]
    not_in_collection: type[NotInCollectionFilter]
    limit_offset: type[LimitOffset]
    order_by: type[OrderBy]
    search: type[SearchFilter]
    not_in_search: type[NotInSearchFilter]
    filter_group: type[FilterGroup]  # For nested filter groups


class LogicalMapDict(TypedDict):
    and_: Callable[..., ColumnElement[bool]]
    or_: Callable[..., ColumnElement[bool]]


class StatementFilter(ABC):
    """Abstract base class for SQLAlchemy statement filters.

    This class defines the interface for all filter types in the system. Each filter
    implementation must provide a method to append its filtering logic to an existing
    SQLAlchemy statement.
    """

    @abstractmethod
    def append_to_statement(
        self, statement: StatementTypeT, model: type[ModelT], *args: Any, **kwargs: Any
    ) -> StatementTypeT:
        """Append filter conditions to a SQLAlchemy statement.

        Args:
            statement: The SQLAlchemy statement to modify
            model: The SQLAlchemy model class
            *args: Additional positional arguments
            **kwargs: Additional keyword arguments

        Returns:
            StatementTypeT: Modified SQLAlchemy statement with filter conditions applied

        Raises:
            NotImplementedError: If the concrete class doesn't implement this method

        Note:
            This method must be implemented by all concrete filter classes.

        See Also:
            :meth:`sqlalchemy.sql.expression.Select.where`: SQLAlchemy where clause
        """
        return statement

    @staticmethod
    def _get_instrumented_attr(model: Any, key: Union[str, InstrumentedAttribute[Any]]) -> InstrumentedAttribute[Any]:
        """Get SQLAlchemy instrumented attribute from model.

        Args:
            model: SQLAlchemy model class or instance
            key: Attribute name or instrumented attribute

        Returns:
            InstrumentedAttribute[Any]: SQLAlchemy instrumented attribute

        See Also:
            :class:`sqlalchemy.orm.attributes.InstrumentedAttribute`: SQLAlchemy attribute
        """
        if isinstance(key, str):
            return cast("InstrumentedAttribute[Any]", getattr(model, key))
        return key


@dataclass
class BeforeAfter(StatementFilter):
    """DateTime range filter with exclusive bounds.

    This filter creates date/time range conditions using < and > operators,
    excluding the boundary values.

    If either `before` or `after` is None, that boundary condition is not applied.

    See Also:
    ---------
        :class:`OnBeforeAfter` : Inclusive datetime range filtering

    """

    field_name: str
    """Name of the model attribute to filter on."""
    before: Optional[datetime.datetime]
    """Filter results where field is earlier than this value."""
    after: Optional[datetime.datetime]
    """Filter results where field is later than this value."""

    def append_to_statement(self, statement: StatementTypeT, model: type[ModelT]) -> StatementTypeT:
        """Apply datetime range conditions to statement.

        Parameters
        ----------
        statement : StatementTypeT
            The SQLAlchemy statement to modify
        model : type[ModelT]
            The SQLAlchemy model class

        Returns:
        --------
        StatementTypeT
            Modified statement with datetime range conditions
        """
        field = self._get_instrumented_attr(model, self.field_name)
        if self.before is not None:
            statement = cast("StatementTypeT", statement.where(field < self.before))
        if self.after is not None:
            statement = cast("StatementTypeT", statement.where(field > self.after))
        return statement


@dataclass
class OnBeforeAfter(StatementFilter):
    """DateTime range filter with inclusive bounds.

    This filter creates date/time range conditions using <= and >= operators,
    including the boundary values.

    If either `on_or_before` or `on_or_after` is None, that boundary condition
    is not applied.

    See Also:
    ---------
        :class:`BeforeAfter` : Exclusive datetime range filtering

    """

    field_name: str
    """Name of the model attribute to filter on."""
    on_or_before: Optional[datetime.datetime]
    """Filter results where field is on or earlier than this value."""
    on_or_after: Optional[datetime.datetime]
    """Filter results where field is on or later than this value."""

    def append_to_statement(self, statement: StatementTypeT, model: type[ModelT]) -> StatementTypeT:
        """Apply inclusive datetime range conditions to statement.

        Parameters
        ----------
        statement : StatementTypeT
            The SQLAlchemy statement to modify
        model : type[ModelT]
            The SQLAlchemy model class

        Returns:
        --------
        StatementTypeT
            Modified statement with inclusive datetime range conditions
        """
        field = self._get_instrumented_attr(model, self.field_name)
        if self.on_or_before is not None:
            statement = cast("StatementTypeT", statement.where(field <= self.on_or_before))
        if self.on_or_after is not None:
            statement = cast("StatementTypeT", statement.where(field >= self.on_or_after))
        return statement


class InAnyFilter(StatementFilter, ABC):
    """Base class for filters using IN or ANY operators.

    This abstract class provides common functionality for filters that check
    membership in a collection using either the SQL IN operator or the ANY operator.
    """


@dataclass
class CollectionFilter(InAnyFilter, Generic[T]):
    """Data required to construct a WHERE ... IN (...) clause.

    This filter restricts records based on a field's presence in a collection of values.

    The filter supports both ``IN`` and ``ANY`` operators for collection membership testing.
    Use ``prefer_any=True`` in ``append_to_statement`` to use the ``ANY`` operator.
    """

    field_name: str
    """Name of the model attribute to filter on."""
    values: Union[Collection[T], None]
    """Values for the ``IN`` clause. If this is None, no filter is applied.
        An empty list will force an empty result set (WHERE 1=-1)"""

    def append_to_statement(
        self,
        statement: StatementTypeT,
        model: type[ModelT],
        prefer_any: bool = False,
    ) -> StatementTypeT:
        """Apply a WHERE ... IN or WHERE ... ANY (...) clause to the statement.

        Parameters
        ----------
        statement : StatementTypeT
            The SQLAlchemy statement to modify
        model : type[ModelT]
            The SQLAlchemy model class
        prefer_any : bool, optional
            If True, uses the SQLAlchemy :func:`any_` operator instead of
            :func:`in_` for the filter condition

        Returns:
        --------
        StatementTypeT
            Modified statement with the appropriate IN conditions
        """
        field = self._get_instrumented_attr(model, self.field_name)
        if self.values is None:
            return statement
        if not self.values:
            # Return empty result set by forcing a false condition
            return cast("StatementTypeT", statement.where(text("1=-1")))
        if prefer_any:
            return cast("StatementTypeT", statement.where(any_(self.values) == field))  # type: ignore[arg-type]
        return cast("StatementTypeT", statement.where(field.in_(self.values)))


@dataclass
class NotInCollectionFilter(InAnyFilter, Generic[T]):
    """Data required to construct a WHERE ... NOT IN (...) clause.

    This filter restricts records based on a field's absence in a collection of values.

    The filter supports both ``NOT IN`` and ``!= ANY`` operators for collection exclusion.
    Use ``prefer_any=True`` in ``append_to_statement`` to use the ``ANY`` operator.

    Parameters
    ----------
    field_name : str
        Name of the model attribute to filter on
    values : abc.Collection[T] | None
        Values for the ``NOT IN`` clause. If this is None or empty,
        the filter is not applied.

    """

    field_name: str
    """Name of the model attribute to filter on."""
    values: Union[Collection[T], None]
    """Values for the ``NOT IN`` clause. If None or empty, no filter is applied."""

    def append_to_statement(
        self,
        statement: StatementTypeT,
        model: type[ModelT],
        prefer_any: bool = False,
    ) -> StatementTypeT:
        """Apply a WHERE ... NOT IN or WHERE ... != ANY(...) clause to the statement.

        Parameters
        ----------
        statement : StatementTypeT
            The SQLAlchemy statement to modify
        model : type[ModelT]
            The SQLAlchemy model class
        prefer_any : bool, optional
            If True, uses the SQLAlchemy :func:`any_` operator instead of
            :func:`notin_` for the filter condition

        Returns:
        --------
        StatementTypeT
            Modified statement with the appropriate NOT IN conditions
        """
        field = self._get_instrumented_attr(model, self.field_name)
        if not self.values:
            # If None or empty, we do not modify the statement
            return statement
        if prefer_any:
            return cast("StatementTypeT", statement.where(any_(self.values) != field))  # type: ignore[arg-type]
        return cast("StatementTypeT", statement.where(field.notin_(self.values)))


class PaginationFilter(StatementFilter, ABC):
    """Abstract base class for pagination filters.

    Subclasses should implement pagination logic, such as limit/offset or
    cursor-based pagination.
    """


@dataclass
class LimitOffset(PaginationFilter):
    """Limit and offset pagination filter.

    Implements traditional pagination using SQL LIMIT and OFFSET clauses.
    Only applies to SELECT statements; other statement types are returned unmodified.

    Note:
        This filter only modifies SELECT statements. For other statement types
        (UPDATE, DELETE), the statement is returned unchanged.

    See Also:
        - :meth:`sqlalchemy.sql.expression.Select.limit`: SQLAlchemy LIMIT clause
        - :meth:`sqlalchemy.sql.expression.Select.offset`: SQLAlchemy OFFSET clause
    """

    limit: int
    """Maximum number of rows to return."""
    offset: int
    """Number of rows to skip before returning results."""

    def append_to_statement(self, statement: StatementTypeT, model: type[ModelT]) -> StatementTypeT:
        """Apply LIMIT/OFFSET pagination to the statement.

        Args:
            statement: The SQLAlchemy statement to modify
            model: The SQLAlchemy model class

        Returns:
            StatementTypeT: Modified statement with limit and offset applied

        Note:
            Only modifies SELECT statements. Other statement types are returned as-is.

        See Also:
            :class:`sqlalchemy.sql.expression.Select`: SQLAlchemy SELECT statement
        """
        if isinstance(statement, Select):
            return cast("StatementTypeT", statement.limit(self.limit).offset(self.offset))
        return statement


@dataclass
class OrderBy(StatementFilter):
    """Order by a specific field.

    Appends an ORDER BY clause to SELECT statements, sorting records by the
    specified field in ascending or descending order.

    Note:
        This filter only modifies SELECT statements. For other statement types,
        the statement is returned unchanged.

    See Also:
        - :meth:`sqlalchemy.sql.expression.Select.order_by`: SQLAlchemy ORDER BY clause
        - :meth:`sqlalchemy.sql.expression.ColumnElement.asc`: Ascending order
        - :meth:`sqlalchemy.sql.expression.ColumnElement.desc`: Descending order
    """

    field_name: str
    """Name of the model attribute to sort on."""
    sort_order: Literal["asc", "desc"] = "asc"
    """Sort direction ("asc" or "desc")."""

    def append_to_statement(self, statement: StatementTypeT, model: type[ModelT]) -> StatementTypeT:
        """Append an ORDER BY clause to the statement.

        Args:
            statement: The SQLAlchemy statement to modify
            model: The SQLAlchemy model class

        Returns:
            StatementTypeT: Modified statement with an ORDER BY clause

        Note:
            Only modifies SELECT statements. Other statement types are returned as-is.

        See Also:
            :meth:`sqlalchemy.sql.expression.Select.order_by`: SQLAlchemy ORDER BY
        """
        if not isinstance(statement, Select):
            return statement
        field = self._get_instrumented_attr(model, self.field_name)
        if self.sort_order == "desc":
            return cast("StatementTypeT", statement.order_by(field.desc()))
        return cast("StatementTypeT", statement.order_by(field.asc()))


@dataclass
class SearchFilter(StatementFilter):
    """Case-sensitive or case-insensitive substring matching filter.

    Implements text search using SQL LIKE or ILIKE operators. Can search across
    multiple fields using OR conditions.

    Note:
        The search pattern automatically adds wildcards before and after the search
        value, equivalent to SQL pattern '%value%'.

    See Also:
        - :class:`.NotInSearchFilter`: Opposite filter using NOT LIKE/ILIKE
        - :meth:`sqlalchemy.sql.expression.ColumnOperators.like`: Case-sensitive LIKE
        - :meth:`sqlalchemy.sql.expression.ColumnOperators.ilike`: Case-insensitive LIKE
    """

    field_name: Union[str, set[str]]
    """Name or set of names of model attributes to search on."""
    value: str
    """Text to match within the field(s)."""
    ignore_case: Optional[bool] = False
    """Whether to use case-insensitive matching."""

    @property
    def _operator(self) -> Callable[..., ColumnElement[bool]]:
        """Return the SQL operator for combining multiple search clauses.

        Returns:
            Callable[..., ColumnElement[bool]]: The `or_` operator for OR conditions

        See Also:
            :func:`sqlalchemy.sql.expression.or_`: SQLAlchemy OR operator
        """
        return or_

    @property
    def _func(self) -> "attrgetter[Callable[[str], BinaryExpression[bool]]]":
        """Return the appropriate LIKE or ILIKE operator as a function.

        Returns:
            attrgetter: Bound method for LIKE or ILIKE operations

        See Also:
            - :meth:`sqlalchemy.sql.expression.ColumnOperators.like`: LIKE operator
            - :meth:`sqlalchemy.sql.expression.ColumnOperators.ilike`: ILIKE operator
        """
        return attrgetter("ilike" if self.ignore_case else "like")

    @property
    def normalized_field_names(self) -> set[str]:
        """Convert field_name to a set if it's a single string.

        Returns:
            set[str]: Set of field names to be searched
        """
        return {self.field_name} if isinstance(self.field_name, str) else self.field_name

    def get_search_clauses(self, model: type[ModelT]) -> list[BinaryExpression[bool]]:
        """Generate the LIKE/ILIKE clauses for all specified fields.

        Args:
            model: The SQLAlchemy model class

        Returns:
            list[BinaryExpression[bool]]: List of text matching expressions

        See Also:
            :class:`sqlalchemy.sql.expression.BinaryExpression`: SQLAlchemy expression
        """
        search_clause: list[BinaryExpression[bool]] = []
        for field_name in self.normalized_field_names:
            field = self._get_instrumented_attr(model, field_name)
            search_text = f"%{self.value}%"
            search_clause.append(self._func(field)(search_text))
        return search_clause

    def append_to_statement(self, statement: StatementTypeT, model: type[ModelT]) -> StatementTypeT:
        """Append a LIKE/ILIKE clause to the statement.

        Args:
            statement: The SQLAlchemy statement to modify
            model: The SQLAlchemy model class

        Returns:
            StatementTypeT: Modified statement with text search clauses

        See Also:
            :meth:`sqlalchemy.sql.expression.Select.where`: SQLAlchemy WHERE clause
        """
        where_clause = self._operator(*self.get_search_clauses(model))
        return cast("StatementTypeT", statement.where(where_clause))


@dataclass
class NotInSearchFilter(SearchFilter):
    """Filter for excluding records that match a substring.

    Implements negative text search using SQL NOT LIKE or NOT ILIKE operators.
    Can exclude across multiple fields using AND conditions.

    Args:
        field_name: Name or set of names of model attributes to search on
        value: Text to exclude from the field(s)
        ignore_case: If True, uses NOT ILIKE for case-insensitive matching

    Note:
        Uses AND for multiple fields, meaning records matching any field will be excluded.

    See Also:
        - :class:`.SearchFilter`: Opposite filter using LIKE/ILIKE
        - :meth:`sqlalchemy.sql.expression.ColumnOperators.notlike`: NOT LIKE operator
        - :meth:`sqlalchemy.sql.expression.ColumnOperators.notilike`: NOT ILIKE operator
    """

    @property
    def _operator(self) -> Callable[..., ColumnElement[bool]]:
        """Return the SQL operator for combining multiple negated search clauses.

        Returns:
            Callable[..., ColumnElement[bool]]: The `and_` operator for AND conditions

        See Also:
            :func:`sqlalchemy.sql.expression.and_`: SQLAlchemy AND operator
        """
        return and_

    @property
    def _func(self) -> "attrgetter[Callable[[str], BinaryExpression[bool]]]":
        """Return the appropriate NOT LIKE or NOT ILIKE operator as a function.

        Returns:
            attrgetter: Bound method for NOT LIKE or NOT ILIKE operations

        See Also:
            - :meth:`sqlalchemy.sql.expression.ColumnOperators.notlike`: NOT LIKE
            - :meth:`sqlalchemy.sql.expression.ColumnOperators.notilike`: NOT ILIKE
        """
        return attrgetter("not_ilike" if self.ignore_case else "not_like")


@dataclass
class ExistsFilter(StatementFilter):
    """Filter for EXISTS subqueries.

    This filter creates an EXISTS condition using a list of column expressions.
    The expressions can be combined using either AND or OR logic. The filter applies
    a correlated subquery that returns only the rows from the main query that match
    the specified conditions.

    For example, if searching movies with `Movie.genre == "Action"`, only rows where
    the genre is "Action" will be returned.

    Parameters
    ----------
    values : list[ColumnElement[bool]]
        values: List of SQLAlchemy column expressions to use in the EXISTS clause
    operator : Literal["and", "or"], optional
        operator: If "and", combines conditions with AND, otherwise uses OR. Defaults to "and".

    Example:
    --------
        Basic usage with AND conditions::

            from sqlalchemy import select
            from advanced_alchemy.filters import ExistsFilter

            filter = ExistsFilter(
                values=[User.email.like("%@example.com%")],
            )
            statement = filter.append_to_statement(
                select(Organization), Organization
            )

        This will return only organizations where the user's email contains "@example.com".

        Using OR conditions::

            filter = ExistsFilter(
                values=[User.role == "admin", User.role == "owner"],
                operator="or",
            )

        This will return organizations where the user's role is either "admin" OR "owner".

    See Also:
    --------
        :class:`NotExistsFilter`: The inverse of this filter
        :func:`sqlalchemy.sql.expression.exists`: SQLAlchemy EXISTS expression
    """

    values: list[ColumnElement[bool]]
    """List of SQLAlchemy column expressions to use in the EXISTS clause."""
    operator: Literal["and", "or"] = "and"
    """If "and", combines conditions with the AND operator, otherwise uses OR."""

    @property
    def _and(self) -> Callable[..., ColumnElement[bool]]:
        """Access the SQLAlchemy `and_` operator.

        Returns:
            Callable[..., ColumnElement[bool]]: The `and_` operator for AND conditions

        See Also:
            :func:`sqlalchemy.sql.expression.and_`: SQLAlchemy AND operator
        """
        return and_

    @property
    def _or(self) -> Callable[..., ColumnElement[bool]]:
        """Access the SQLAlchemy `or_` operator.

        Returns:
            Callable[..., ColumnElement[bool]]: The `or_` operator for OR conditions

        See Also:
            :func:`sqlalchemy.sql.expression.or_`: SQLAlchemy OR operator
        """
        return or_

    def _get_combined_conditions(self) -> ColumnElement[bool]:
        """Combine the filter conditions using the specified operator.

        Returns:
            ColumnElement[bool]:
                A SQLAlchemy column expression combining all conditions with AND or OR
        """
        op = self._and if self.operator == "and" else self._or
        return op(*self.values)

    def get_exists_clause(self, model: type[ModelT]) -> ColumnElement[bool]:
        """Generate the EXISTS clause for the statement.

        Args:
            model : type[ModelT]
                The SQLAlchemy model class to correlate with

        Returns:
            ColumnElement[bool]:
                A correlated EXISTS expression for use in a WHERE clause
        """
        # Handle empty values list case
        if not self.values:
            # Use explicitly imported 'false' from sqlalchemy
            # Return SQLAlchemy FALSE expression
            return false()

        # Combine all values with AND or OR (using the operator specified in the filter)
        # This creates a single boolean expression from multiple conditions
        combined_conditions = self._get_combined_conditions()

        # Create a correlated subquery with the combined conditions
        try:
            subquery = select(1).where(combined_conditions)
            correlated_subquery = subquery.correlate(model.__table__)
            return exists(correlated_subquery)
        except Exception:  # noqa: BLE001
            return false()

    def append_to_statement(self, statement: StatementTypeT, model: type[ModelT]) -> StatementTypeT:
        """Append EXISTS condition to the statement.

        Args:
            statement : StatementTypeT
                The SQLAlchemy statement to modify
            model : type[ModelT]
            The SQLAlchemy model class

        Returns:
            StatementTypeT:
                Modified statement with EXISTS condition
        """
        # We apply the exists clause regardless of whether self.values is empty,
        # as get_exists_clause handles the empty case by returning false().
        exists_clause = self.get_exists_clause(model)
        return cast("StatementTypeT", statement.where(exists_clause))


@dataclass
class NotExistsFilter(StatementFilter):
    """Filter for NOT EXISTS subqueries.

    This filter creates a NOT EXISTS condition using a list of column expressions.
    The expressions can be combined using either AND or OR logic. The filter applies
    a correlated subquery that returns only the rows from the main query that DO NOT
    match the specified conditions.

    For example, if searching movies with `Movie.genre == "Action"`, only rows where
    the genre is NOT "Action" will be returned.

    Parameters
    ----------
    values : list[ColumnElement[bool]]
        values: List of SQLAlchemy column expressions to use in the NOT EXISTS clause
    operator : Literal["and", "or"], optional
        operator: If "and", combines conditions with AND, otherwise uses OR. Defaults to "and".

    Example:
    --------
        Basic usage with AND conditions::

            from sqlalchemy import select
            from advanced_alchemy.filters import NotExistsFilter

            filter = NotExistsFilter(
                values=[User.email.like("%@example.com%")],
            )
            statement = filter.append_to_statement(
                select(Organization), Organization
            )

        This will return only organizations where the user's email does NOT contain "@example.com".

        Using OR conditions::

            filter = NotExistsFilter(
                values=[User.role == "admin", User.role == "owner"],
                operator="or",
            )

        This will return organizations where the user's role is NEITHER "admin" NOR "owner".

    See Also:
    --------
        :class:`ExistsFilter`: The inverse of this filter
        :func:`sqlalchemy.sql.expression.not_`: SQLAlchemy NOT operator
        :func:`sqlalchemy.sql.expression.exists`: SQLAlchemy EXISTS expression
    """

    values: list[ColumnElement[bool]]
    """List of SQLAlchemy column expressions to use in the NOT EXISTS clause."""
    operator: Literal["and", "or"] = "and"
    """If "and", combines conditions with the AND operator, otherwise uses OR."""

    @property
    def _and(self) -> Callable[..., ColumnElement[bool]]:
        """Access the SQLAlchemy `and_` operator.

        Returns:
            Callable[..., ColumnElement[bool]]: The `and_` operator for AND conditions

        See Also:
            :func:`sqlalchemy.sql.expression.and_`: SQLAlchemy AND operator
        """
        return and_

    @property
    def _or(self) -> Callable[..., ColumnElement[bool]]:
        """Access the SQLAlchemy `or_` operator.

        Returns:
            Callable[..., ColumnElement[bool]]: The `or_` operator for OR conditions

        See Also:
            :func:`sqlalchemy.sql.expression.or_`: SQLAlchemy OR operator
        """
        return or_

    def _get_combined_conditions(self) -> ColumnElement[bool]:
        op = self._and if self.operator == "and" else self._or
        return op(*self.values)

    def get_exists_clause(self, model: type[ModelT]) -> ColumnElement[bool]:
        """Generate the NOT EXISTS clause for the statement.

        Args:
            model : type[ModelT]
                The SQLAlchemy model class to correlate with


        Returns:
            ColumnElement[bool]:
                A correlated NOT EXISTS expression for use in a WHERE clause
        """
        # Handle empty values list case
        if not self.values:
            # Return SQLAlchemy TRUE expression
            return true()

        # Combine conditions and create correlated subquery
        combined_conditions = self._get_combined_conditions()
        subquery = select(1).where(combined_conditions)
        correlated_subquery = subquery.correlate(model.__table__)
        return not_(exists(correlated_subquery))

    def append_to_statement(self, statement: StatementTypeT, model: type[ModelT]) -> StatementTypeT:
        """Append NOT EXISTS condition to the statement.

        Args:
            statement : StatementTypeT
                The SQLAlchemy statement to modify
            model : type[ModelT]
                The SQLAlchemy model class

        Returns:
            StatementTypeT:
                Modified statement with NOT EXISTS condition
        """
        # We apply the exists clause regardless of whether self.values is empty,
        # as get_exists_clause handles the empty case by returning true.
        exists_clause = self.get_exists_clause(model)
<<<<<<< HEAD
        return cast("StatementTypeT", statement.where(exists_clause))
      
class FilterGroup(StatementFilter):
    """A group of filters combined with a logical operator."""

    logical_operator: Callable[..., BinaryExpression[bool]]
    """Logical operator to combine the filters (e.g., and_, or_)."""
    filters: list[StatementFilter]
    """List of filters to combine."""

    def append_to_statement(
        self,
        statement: StatementTypeT,
        model: type[ModelT],
    ) -> StatementTypeT:
        clauses = [f.append_to_statement(statement, model) for f in self.filters]
        if clauses:
            combined = self.logical_operator(*clauses)
            return cast("StatementTypeT", statement.where(combined))
        return statement


# Regular typed dictionary for operators_map
operators_map: dict[str, Callable[[Any, Any], ColumnElement[bool]]] = {
    "eq": op.eq,
    "ne": op.ne,
    "gt": op.gt,
    "ge": op.ge,
    "lt": op.lt,
    "le": op.le,
    "in": op.in_op,
    "notin": op.notin_op,
    "between": lambda c, v: c.between(v[0], v[1]),
    "like": op.like_op,
    "ilike": op.ilike_op,
    "startswith": op.startswith_op,
    "istartswith": lambda c, v: c.ilike(v + "%"),
    "endswith": op.endswith_op,
    "iendswith": lambda c, v: c.ilike(v + "%"),
    "dateeq": lambda c, v: cast(Date, c) == v,
}


@dataclass
class MultiFilter(StatementFilter):
    """Apply multiple filters to a query based on a JSON/dict input."""

    filters: dict[str, Any]
    """JSON/dict structure representing the filters."""

    # TypedDict class variables
    _filter_map: ClassVar[FilterMapDict] = {
        "before_after": BeforeAfter,
        "on_before_after": OnBeforeAfter,
        "collection": CollectionFilter,
        "not_in_collection": NotInCollectionFilter,
        "limit_offset": LimitOffset,
        "order_by": OrderBy,
        "search": SearchFilter,
        "not_in_search": NotInSearchFilter,
        "filter_group": FilterGroup,
    }

    _logical_map: ClassVar[LogicalMapDict] = {
        "and_": and_,
        "or_": or_,
    }

    def append_to_statement(
        self,
        statement: StatementTypeT,
        model: type[ModelT],
    ) -> StatementTypeT:
        for filter_type, conditions in self.filters.items():
            operator = self._logical_map.get(filter_type)
            if operator:
                # Create a FilterGroup with the logical operator and corresponding filters
                filter_group = FilterGroup(
                    logical_operator=operator,
                    filters=[
                        self._create_filter(cond)
                        for cond in conditions
                        if (filter_instance := self._create_filter(cond))
                    ],
                )
                statement = filter_group.append_to_statement(statement, model)
            else:
                # Handle other filter types if necessary
                pass
        return statement

    def _create_filter(self, condition: dict[str, Any]) -> StatementFilter | None:
        if not isinstance(condition, dict):
            return None

        # Check if condition is a nested logical group
        logical_keys = set(self._logical_map.keys())
        intersect = logical_keys.intersection(condition.keys())
        if intersect:
            # It's a nested filter group
            for key in intersect:
                operator = self._logical_map.get(key)
                if operator:
                    nested_filters = [self._create_filter(cond) for cond in condition[key] if self._create_filter(cond)]
                    if nested_filters:
                        return FilterGroup(logical_operator=operator, filters=nested_filters)
        else:
            # Regular filter
            filter_type = condition.get("type")
            filter_class = self._filter_map.get(filter_type)
            if filter_class:
                return filter_class(**{k: v for k, v in condition.items() if k != "type"})
        return None


@dataclass
class TanStackFilter:
    """Adapter to convert TanStack Tables filter input into MultiFilter-compatible format."""

    tanstack_filters: list[dict[str, Any]]

    def to_multifilter_format(self) -> dict[str, Any]:
        """Convert TanStack filter list to MultiFilter dict."""

        def parse_filters(filters: list[dict[str, Any]], logical_op: str = "and_") -> dict[str, Any]:
            return {
                logical_op: [self._parse_single_filter(f) for f in filters if self._parse_single_filter(f) is not None]
            }

        return parse_filters(self.tanstack_filters)

    def _parse_single_filter(self, filter_obj: dict[str, Any]) -> dict[str, Any] | None:
        if "logical" in filter_obj and "filters" in filter_obj:
            # Nested logical group
            return {
                filter_obj["logical"]: [
                    self._parse_single_filter(f)
                    for f in filter_obj["filters"]
                    if self._parse_single_filter(f) is not None
                ]
            }
        # Single filter condition
        field = filter_obj.get("field")
        operator = filter_obj.get("operator")
        value = filter_obj.get("value")

        # Map TanStack operators to your filter types and operators_map
        operator_mapping = {
            "contains": "like",
            "notContains": "not_like",
            "equals": "eq",
            "notEqual": "ne",
            "greaterThan": "gt",
            "greaterThanOrEqual": "ge",
            "lessThan": "lt",
            "lessThanOrEqual": "le",
            "inNumberRange": "between",
            # Add more mappings as needed
        }

        mapped_operator = operator_mapping.get(operator)
        if not mapped_operator:
            return None  # Unsupported operator

        # Determine filter type based on operator
        if mapped_operator in {"eq", "ne", "gt", "ge", "lt", "le"}:
            return {
                "type": "before_after" if "before" in filter_obj or "after" in filter_obj else "simple_filter",
                "field_name": field,
                "operator": mapped_operator,
                "value": value,
            }
        if mapped_operator == "between":
            return {
                "type": "between",
                "field_name": field,
                "value": value,  # Expecting a list like [min, max]
            }
        if mapped_operator in {"like", "not_like"}:
            return {
                "type": "search",
                "field_name": field,
                "value": value,
                "ignore_case": True,  # Adjust based on requirements
            }
        # Add more conditions as needed
        return None


@dataclass
class AGGridFilter:
    """Adapter to convert AG Grid filter input into MultiFilter-compatible format."""

    aggrid_filters: dict[str, dict[str, Any]]

    def to_multifilter_format(self) -> dict[str, Any]:
        """Convert AG Grid filter model to MultiFilter dict."""
        filters = []
        for field, condition in self.aggrid_filters.items():
            _filter_type = condition.get("filterType")
            operator = condition.get("type")
            value = condition.get("filter")
            filter_conditions = {}

            # Map AG Grid operators to your operators_map
            operator_mapping = {
                "equals": "eq",
                "notEqual": "ne",
                "contains": "like",
                "notContains": "not_like",
                "startsWith": "startswith",
                "endsWith": "endswith",
                "inRange": "between",
                # Add more mappings as needed
            }

            mapped_operator = operator_mapping.get(operator)
            if not mapped_operator:
                continue  # Unsupported operator

            if mapped_operator == "between":
                filter_conditions = {
                    "type": "between",
                    "field_name": field,
                    "value": [
                        condition.get("filter", 0),
                        condition.get("filterTo", 0),
                    ],  # Expecting 'filter' and 'filterTo'
                }
            else:
                filter_conditions = {
                    "type": "search" if "like" in mapped_operator else "simple_filter",
                    "field_name": field,
                    "operator": mapped_operator,
                    "value": value,
                    "ignore_case": True,  # Adjust based on requirements
                }

            filters.append(filter_conditions)

        return {"and_": filters}  # Combine all filters with AND by default
=======
        return cast("StatementTypeT", statement.where(exists_clause))
>>>>>>> cb4fc699
<|MERGE_RESOLUTION|>--- conflicted
+++ resolved
@@ -83,7 +83,6 @@
 __all__ = (
     "BeforeAfter",
     "CollectionFilter",
-<<<<<<< HEAD
  
     "FilterGroup",
     "FilterTypes",
@@ -95,14 +94,13 @@
     "FilterTypes",
     "InAnyFilter",
     "LimitOffset",
-    "NotExistsFilter", 
-=======
+    "NotExistsFilter",  
     "ExistsFilter",
     "FilterTypes",
     "InAnyFilter",
     "LimitOffset",
     "NotExistsFilter",
->>>>>>> cb4fc699
+ 
     "NotInCollectionFilter",
     "NotInSearchFilter",
     "OnBeforeAfter",
@@ -900,10 +898,9 @@
         # We apply the exists clause regardless of whether self.values is empty,
         # as get_exists_clause handles the empty case by returning true.
         exists_clause = self.get_exists_clause(model)
-<<<<<<< HEAD
         return cast("StatementTypeT", statement.where(exists_clause))
-      
-class FilterGroup(StatementFilter):
+
+ class FilterGroup(StatementFilter):
     """A group of filters combined with a logical operator."""
 
     logical_operator: Callable[..., BinaryExpression[bool]]
@@ -1142,6 +1139,3 @@
             filters.append(filter_conditions)
 
         return {"and_": filters}  # Combine all filters with AND by default
-=======
-        return cast("StatementTypeT", statement.where(exists_clause))
->>>>>>> cb4fc699
