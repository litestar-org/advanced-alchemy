"""SQLAlchemy filter constructs for advanced query operations.

This module provides a comprehensive collection of filter datastructures designed to
enhance SQLAlchemy query construction. It implements type-safe, reusable filter patterns
for common database query operations.

Features:
    Type-safe filter construction, datetime range filtering, collection-based filtering,
    pagination support, search operations, and customizable ordering.

Example:
    Basic usage with a datetime filter::

        import datetime
        from advanced_alchemy.filters import BeforeAfter

        filter = BeforeAfter(
            field_name="created_at",
            before=datetime.datetime.now(),
            after=datetime.datetime(2023, 1, 1),
        )
        statement = filter.append_to_statement(select(Model), Model)

Note:
    All filter classes implement the :class:`StatementFilter` ABC, ensuring consistent
    interface across different filter types.

See Also:
    - :class:`sqlalchemy.sql.expression.Select`: Core SQLAlchemy select expression
    - :class:`sqlalchemy.orm.Query`: SQLAlchemy ORM query interface
    - :mod:`advanced_alchemy.base`: Base model definitions

"""

import datetime
from abc import ABC, abstractmethod
from collections.abc import Collection
from dataclasses import dataclass
from operator import attrgetter
<<<<<<< HEAD
from typing import (
    TYPE_CHECKING,
    Any,
    Callable,
    ClassVar,
    Generic,
    Literal,
    TypeVar,
    cast,
)

from sqlalchemy import BinaryExpression, ColumnElement, Date, Delete, Select, Update, and_, any_, or_, text
from sqlalchemy.sql import operators as op
from typing_extensions import TypeAlias, TypedDict

if TYPE_CHECKING:
    from sqlalchemy.orm import InstrumentedAttribute
    from sqlalchemy.sql.dml import ReturningDelete, ReturningUpdate
=======
from typing import Any, Callable, Generic, Literal, Optional, Union, cast
>>>>>>> 4ab74b7f

from sqlalchemy import BinaryExpression, ColumnElement, Delete, Select, Update, and_, any_, or_, text
from sqlalchemy.orm import InstrumentedAttribute
from sqlalchemy.sql.dml import ReturningDelete, ReturningUpdate
from typing_extensions import TypeAlias, TypeVar

<<<<<<< HEAD
=======
from advanced_alchemy.base import ModelProtocol

>>>>>>> 4ab74b7f
__all__ = (
    "BeforeAfter",
    "CollectionFilter",
    "FilterGroup",
    "FilterTypes",
    "InAnyFilter",
    "LimitOffset",
    "MultiFilter",
    "NotInCollectionFilter",
    "NotInSearchFilter",
    "OnBeforeAfter",
    "OrderBy",
    "PaginationFilter",
    "SearchFilter",
    "StatementFilter",
    "StatementFilterT",
    "StatementTypeT",
)

T = TypeVar("T")
ModelT = TypeVar("ModelT", bound=ModelProtocol)
StatementFilterT = TypeVar("StatementFilterT", bound="StatementFilter")
StatementTypeT = TypeVar(
    "StatementTypeT",
<<<<<<< HEAD
    bound="ReturningDelete[tuple[Any]] | ReturningUpdate[tuple[Any]] | Select[tuple[Any]] | Select[Any] | Update | Delete",
=======
    bound=Union[
        ReturningDelete[tuple[Any]], ReturningUpdate[tuple[Any]], Select[tuple[Any]], Select[Any], Update, Delete
    ],
>>>>>>> 4ab74b7f
)
FilterTypes: TypeAlias = "Union[BeforeAfter, OnBeforeAfter, CollectionFilter[Any], LimitOffset, OrderBy, SearchFilter, NotInCollectionFilter[Any], NotInSearchFilter]"
"""Aggregate type alias of the types supported for collection filtering."""


# Define TypedDicts for filter and logical maps
class FilterMapDict(TypedDict):
    before_after: type[BeforeAfter]
    on_before_after: type[OnBeforeAfter]
    collection: type[CollectionFilter]
    not_in_collection: type[NotInCollectionFilter]
    limit_offset: type[LimitOffset]
    order_by: type[OrderBy]
    search: type[SearchFilter]
    not_in_search: type[NotInSearchFilter]
    filter_group: type[FilterGroup]  # For nested filter groups


class LogicalMapDict(TypedDict):
    and_: Callable[..., ColumnElement[bool]]
    or_: Callable[..., ColumnElement[bool]]


class StatementFilter(ABC):
    """Abstract base class for SQLAlchemy statement filters.

    This class defines the interface for all filter types in the system. Each filter
    implementation must provide a method to append its filtering logic to an existing
    SQLAlchemy statement.
    """

    @abstractmethod
    def append_to_statement(
        self, statement: StatementTypeT, model: type[ModelT], *args: Any, **kwargs: Any
    ) -> StatementTypeT:
        """Append filter conditions to a SQLAlchemy statement.

        Args:
            statement: The SQLAlchemy statement to modify
            model: The SQLAlchemy model class
            *args: Additional positional arguments
            **kwargs: Additional keyword arguments

        Returns:
            StatementTypeT: Modified SQLAlchemy statement with filter conditions applied

        Raises:
            NotImplementedError: If the concrete class doesn't implement this method

        Note:
            This method must be implemented by all concrete filter classes.

        See Also:
            :meth:`sqlalchemy.sql.expression.Select.where`: SQLAlchemy where clause
        """
        return statement

    @staticmethod
    def _get_instrumented_attr(model: Any, key: Union[str, InstrumentedAttribute[Any]]) -> InstrumentedAttribute[Any]:
        """Get SQLAlchemy instrumented attribute from model.

        Args:
            model: SQLAlchemy model class or instance
            key: Attribute name or instrumented attribute

        Returns:
            InstrumentedAttribute[Any]: SQLAlchemy instrumented attribute

        See Also:
            :class:`sqlalchemy.orm.attributes.InstrumentedAttribute`: SQLAlchemy attribute
        """
        if isinstance(key, str):
            return cast("InstrumentedAttribute[Any]", getattr(model, key))
        return key


@dataclass
class BeforeAfter(StatementFilter):
    """DateTime range filter with exclusive bounds.

    This filter creates date/time range conditions using < and > operators,
    excluding the boundary values.

    If either `before` or `after` is None, that boundary condition is not applied.

    See Also:
    ---------
        :class:`OnBeforeAfter` : Inclusive datetime range filtering

    """

    field_name: str
    """Name of the model attribute to filter on."""
    before: Optional[datetime.datetime]
    """Filter results where field is earlier than this value."""
    after: Optional[datetime.datetime]
    """Filter results where field is later than this value."""

    def append_to_statement(self, statement: StatementTypeT, model: type[ModelT]) -> StatementTypeT:
        """Apply datetime range conditions to statement.

        Parameters
        ----------
        statement : StatementTypeT
            The SQLAlchemy statement to modify
        model : type[ModelT]
            The SQLAlchemy model class

        Returns:
        --------
        StatementTypeT
            Modified statement with datetime range conditions
        """
        field = self._get_instrumented_attr(model, self.field_name)
        if self.before is not None:
            statement = cast("StatementTypeT", statement.where(field < self.before))
        if self.after is not None:
            statement = cast("StatementTypeT", statement.where(field > self.after))
        return statement


@dataclass
class OnBeforeAfter(StatementFilter):
    """DateTime range filter with inclusive bounds.

    This filter creates date/time range conditions using <= and >= operators,
    including the boundary values.

    If either `on_or_before` or `on_or_after` is None, that boundary condition
    is not applied.

    See Also:
    ---------
        :class:`BeforeAfter` : Exclusive datetime range filtering

    """

    field_name: str
    """Name of the model attribute to filter on."""
    on_or_before: Optional[datetime.datetime]
    """Filter results where field is on or earlier than this value."""
    on_or_after: Optional[datetime.datetime]
    """Filter results where field is on or later than this value."""

    def append_to_statement(self, statement: StatementTypeT, model: type[ModelT]) -> StatementTypeT:
        """Apply inclusive datetime range conditions to statement.

        Parameters
        ----------
        statement : StatementTypeT
            The SQLAlchemy statement to modify
        model : type[ModelT]
            The SQLAlchemy model class

        Returns:
        --------
        StatementTypeT
            Modified statement with inclusive datetime range conditions
        """
        field = self._get_instrumented_attr(model, self.field_name)
        if self.on_or_before is not None:
            statement = cast("StatementTypeT", statement.where(field <= self.on_or_before))
        if self.on_or_after is not None:
            statement = cast("StatementTypeT", statement.where(field >= self.on_or_after))
        return statement


class InAnyFilter(StatementFilter, ABC):
    """Base class for filters using IN or ANY operators.

    This abstract class provides common functionality for filters that check
    membership in a collection using either the SQL IN operator or the ANY operator.
    """


@dataclass
class CollectionFilter(InAnyFilter, Generic[T]):
    """Data required to construct a WHERE ... IN (...) clause.

    This filter restricts records based on a field's presence in a collection of values.

    The filter supports both ``IN`` and ``ANY`` operators for collection membership testing.
    Use ``prefer_any=True`` in ``append_to_statement`` to use the ``ANY`` operator.
    """

    field_name: str
    """Name of the model attribute to filter on."""
    values: Union[Collection[T], None]
    """Values for the ``IN`` clause. If this is None, no filter is applied.
        An empty list will force an empty result set (WHERE 1=-1)"""

    def append_to_statement(
        self,
        statement: StatementTypeT,
        model: type[ModelT],
        prefer_any: bool = False,
    ) -> StatementTypeT:
        """Apply a WHERE ... IN or WHERE ... ANY (...) clause to the statement.

        Parameters
        ----------
        statement : StatementTypeT
            The SQLAlchemy statement to modify
        model : type[ModelT]
            The SQLAlchemy model class
        prefer_any : bool, optional
            If True, uses the SQLAlchemy :func:`any_` operator instead of
            :func:`in_` for the filter condition

        Returns:
        --------
        StatementTypeT
            Modified statement with the appropriate IN conditions
        """
        field = self._get_instrumented_attr(model, self.field_name)
        if self.values is None:
            return statement
        if not self.values:
            # Return empty result set by forcing a false condition
            return cast("StatementTypeT", statement.where(text("1=-1")))
        if prefer_any:
            return cast("StatementTypeT", statement.where(any_(self.values) == field))  # type: ignore[arg-type]
        return cast("StatementTypeT", statement.where(field.in_(self.values)))


@dataclass
class NotInCollectionFilter(InAnyFilter, Generic[T]):
    """Data required to construct a WHERE ... NOT IN (...) clause.

    This filter restricts records based on a field's absence in a collection of values.

    The filter supports both ``NOT IN`` and ``!= ANY`` operators for collection exclusion.
    Use ``prefer_any=True`` in ``append_to_statement`` to use the ``ANY`` operator.

    Parameters
    ----------
    field_name : str
        Name of the model attribute to filter on
    values : abc.Collection[T] | None
        Values for the ``NOT IN`` clause. If this is None or empty,
        the filter is not applied.

    """

    field_name: str
    """Name of the model attribute to filter on."""
    values: Union[Collection[T], None]
    """Values for the ``NOT IN`` clause. If None or empty, no filter is applied."""

    def append_to_statement(
        self,
        statement: StatementTypeT,
        model: type[ModelT],
        prefer_any: bool = False,
    ) -> StatementTypeT:
        """Apply a WHERE ... NOT IN or WHERE ... != ANY(...) clause to the statement.

        Parameters
        ----------
        statement : StatementTypeT
            The SQLAlchemy statement to modify
        model : type[ModelT]
            The SQLAlchemy model class
        prefer_any : bool, optional
            If True, uses the SQLAlchemy :func:`any_` operator instead of
            :func:`notin_` for the filter condition

        Returns:
        --------
        StatementTypeT
            Modified statement with the appropriate NOT IN conditions
        """
        field = self._get_instrumented_attr(model, self.field_name)
        if not self.values:
            # If None or empty, we do not modify the statement
            return statement
        if prefer_any:
            return cast("StatementTypeT", statement.where(any_(self.values) != field))  # type: ignore[arg-type]
        return cast("StatementTypeT", statement.where(field.notin_(self.values)))


class PaginationFilter(StatementFilter, ABC):
    """Abstract base class for pagination filters.

    Subclasses should implement pagination logic, such as limit/offset or
    cursor-based pagination.
    """


@dataclass
class LimitOffset(PaginationFilter):
    """Limit and offset pagination filter.

    Implements traditional pagination using SQL LIMIT and OFFSET clauses.
    Only applies to SELECT statements; other statement types are returned unmodified.

    Note:
        This filter only modifies SELECT statements. For other statement types
        (UPDATE, DELETE), the statement is returned unchanged.

    See Also:
        - :meth:`sqlalchemy.sql.expression.Select.limit`: SQLAlchemy LIMIT clause
        - :meth:`sqlalchemy.sql.expression.Select.offset`: SQLAlchemy OFFSET clause
    """

    limit: int
    """Maximum number of rows to return."""
    offset: int
    """Number of rows to skip before returning results."""

    def append_to_statement(self, statement: StatementTypeT, model: type[ModelT]) -> StatementTypeT:
        """Apply LIMIT/OFFSET pagination to the statement.

        Args:
            statement: The SQLAlchemy statement to modify
            model: The SQLAlchemy model class

        Returns:
            StatementTypeT: Modified statement with limit and offset applied

        Note:
            Only modifies SELECT statements. Other statement types are returned as-is.

        See Also:
            :class:`sqlalchemy.sql.expression.Select`: SQLAlchemy SELECT statement
        """
        if isinstance(statement, Select):
            return cast("StatementTypeT", statement.limit(self.limit).offset(self.offset))
        return statement


@dataclass
class OrderBy(StatementFilter):
    """Order by a specific field.

    Appends an ORDER BY clause to SELECT statements, sorting records by the
    specified field in ascending or descending order.

    Note:
        This filter only modifies SELECT statements. For other statement types,
        the statement is returned unchanged.

    See Also:
        - :meth:`sqlalchemy.sql.expression.Select.order_by`: SQLAlchemy ORDER BY clause
        - :meth:`sqlalchemy.sql.expression.ColumnElement.asc`: Ascending order
        - :meth:`sqlalchemy.sql.expression.ColumnElement.desc`: Descending order
    """

    field_name: str
    """Name of the model attribute to sort on."""
    sort_order: Literal["asc", "desc"] = "asc"
    """Sort direction ("asc" or "desc")."""

    def append_to_statement(self, statement: StatementTypeT, model: type[ModelT]) -> StatementTypeT:
        """Append an ORDER BY clause to the statement.

        Args:
            statement: The SQLAlchemy statement to modify
            model: The SQLAlchemy model class

        Returns:
            StatementTypeT: Modified statement with an ORDER BY clause

        Note:
            Only modifies SELECT statements. Other statement types are returned as-is.

        See Also:
            :meth:`sqlalchemy.sql.expression.Select.order_by`: SQLAlchemy ORDER BY
        """
        if not isinstance(statement, Select):
            return statement
        field = self._get_instrumented_attr(model, self.field_name)
        if self.sort_order == "desc":
            return cast("StatementTypeT", statement.order_by(field.desc()))
        return cast("StatementTypeT", statement.order_by(field.asc()))


@dataclass
class SearchFilter(StatementFilter):
    """Case-sensitive or case-insensitive substring matching filter.

    Implements text search using SQL LIKE or ILIKE operators. Can search across
    multiple fields using OR conditions.

    Note:
        The search pattern automatically adds wildcards before and after the search
        value, equivalent to SQL pattern '%value%'.

    See Also:
        - :class:`.NotInSearchFilter`: Opposite filter using NOT LIKE/ILIKE
        - :meth:`sqlalchemy.sql.expression.ColumnOperators.like`: Case-sensitive LIKE
        - :meth:`sqlalchemy.sql.expression.ColumnOperators.ilike`: Case-insensitive LIKE
    """

    field_name: Union[str, set[str]]
    """Name or set of names of model attributes to search on."""
    value: str
    """Text to match within the field(s)."""
    ignore_case: Optional[bool] = False
    """Whether to use case-insensitive matching."""

    @property
    def _operator(self) -> Callable[..., ColumnElement[bool]]:
        """Return the SQL operator for combining multiple search clauses.

        Returns:
            Callable[..., ColumnElement[bool]]: The `or_` operator for OR conditions

        See Also:
            :func:`sqlalchemy.sql.expression.or_`: SQLAlchemy OR operator
        """
        return or_

    @property
    def _func(self) -> "attrgetter[Callable[[str], BinaryExpression[bool]]]":
        """Return the appropriate LIKE or ILIKE operator as a function.

        Returns:
            attrgetter: Bound method for LIKE or ILIKE operations

        See Also:
            - :meth:`sqlalchemy.sql.expression.ColumnOperators.like`: LIKE operator
            - :meth:`sqlalchemy.sql.expression.ColumnOperators.ilike`: ILIKE operator
        """
        return attrgetter("ilike" if self.ignore_case else "like")

    @property
    def normalized_field_names(self) -> set[str]:
        """Convert field_name to a set if it's a single string.

        Returns:
            set[str]: Set of field names to be searched
        """
        return {self.field_name} if isinstance(self.field_name, str) else self.field_name

    def get_search_clauses(self, model: type[ModelT]) -> list[BinaryExpression[bool]]:
        """Generate the LIKE/ILIKE clauses for all specified fields.

        Args:
            model: The SQLAlchemy model class

        Returns:
            list[BinaryExpression[bool]]: List of text matching expressions

        See Also:
            :class:`sqlalchemy.sql.expression.BinaryExpression`: SQLAlchemy expression
        """
        search_clause: list[BinaryExpression[bool]] = []
        for field_name in self.normalized_field_names:
            field = self._get_instrumented_attr(model, field_name)
            search_text = f"%{self.value}%"
            search_clause.append(self._func(field)(search_text))
        return search_clause

    def append_to_statement(self, statement: StatementTypeT, model: type[ModelT]) -> StatementTypeT:
        """Append a LIKE/ILIKE clause to the statement.

        Args:
            statement: The SQLAlchemy statement to modify
            model: The SQLAlchemy model class

        Returns:
            StatementTypeT: Modified statement with text search clauses

        See Also:
            :meth:`sqlalchemy.sql.expression.Select.where`: SQLAlchemy WHERE clause
        """
        where_clause = self._operator(*self.get_search_clauses(model))
        return cast("StatementTypeT", statement.where(where_clause))


@dataclass
class NotInSearchFilter(SearchFilter):
    """Filter for excluding records that match a substring.

    Implements negative text search using SQL NOT LIKE or NOT ILIKE operators.
    Can exclude across multiple fields using AND conditions.

    Args:
        field_name: Name or set of names of model attributes to search on
        value: Text to exclude from the field(s)
        ignore_case: If True, uses NOT ILIKE for case-insensitive matching

    Note:
        Uses AND for multiple fields, meaning records matching any field will be excluded.

    See Also:
        - :class:`.SearchFilter`: Opposite filter using LIKE/ILIKE
        - :meth:`sqlalchemy.sql.expression.ColumnOperators.notlike`: NOT LIKE operator
        - :meth:`sqlalchemy.sql.expression.ColumnOperators.notilike`: NOT ILIKE operator
    """

    @property
    def _operator(self) -> Callable[..., ColumnElement[bool]]:
        """Return the SQL operator for combining multiple negated search clauses.

        Returns:
            Callable[..., ColumnElement[bool]]: The `and_` operator for AND conditions

        See Also:
            :func:`sqlalchemy.sql.expression.and_`: SQLAlchemy AND operator
        """
        return and_

    @property
    def _func(self) -> "attrgetter[Callable[[str], BinaryExpression[bool]]]":
        """Return the appropriate NOT LIKE or NOT ILIKE operator as a function.

        Returns:
            attrgetter: Bound method for NOT LIKE or NOT ILIKE operations

        See Also:
            - :meth:`sqlalchemy.sql.expression.ColumnOperators.notlike`: NOT LIKE
            - :meth:`sqlalchemy.sql.expression.ColumnOperators.notilike`: NOT ILIKE
        """
        return attrgetter("not_ilike" if self.ignore_case else "not_like")


@dataclass
class FilterGroup(StatementFilter):
    """A group of filters combined with a logical operator."""

    logical_operator: Callable[..., BinaryExpression[bool]]
    """Logical operator to combine the filters (e.g., and_, or_)."""
    filters: list[StatementFilter]
    """List of filters to combine."""

    def append_to_statement(
        self,
        statement: StatementTypeT,
        model: type[ModelT],
    ) -> StatementTypeT:
        clauses = [f.append_to_statement(statement, model) for f in self.filters]
        if clauses:
            combined = self.logical_operator(*clauses)
            return cast("StatementTypeT", statement.where(combined))
        return statement


# Regular typed dictionary for operators_map
operators_map: dict[str, Callable[[Any, Any], ColumnElement[bool]]] = {
    "eq": op.eq,
    "ne": op.ne,
    "gt": op.gt,
    "ge": op.ge,
    "lt": op.lt,
    "le": op.le,
    "in": op.in_op,
    "notin": op.notin_op,
    "between": lambda c, v: c.between(v[0], v[1]),
    "like": op.like_op,
    "ilike": op.ilike_op,
    "startswith": op.startswith_op,
    "istartswith": lambda c, v: c.ilike(v + "%"),
    "endswith": op.endswith_op,
    "iendswith": lambda c, v: c.ilike(v + "%"),
    "dateeq": lambda c, v: cast(Date, c) == v,
}


@dataclass
class MultiFilter(StatementFilter):
    """Apply multiple filters to a query based on a JSON/dict input."""

    filters: dict[str, Any]
    """JSON/dict structure representing the filters."""

    # TypedDict class variables
    _filter_map: ClassVar[FilterMapDict] = {
        "before_after": BeforeAfter,
        "on_before_after": OnBeforeAfter,
        "collection": CollectionFilter,
        "not_in_collection": NotInCollectionFilter,
        "limit_offset": LimitOffset,
        "order_by": OrderBy,
        "search": SearchFilter,
        "not_in_search": NotInSearchFilter,
        "filter_group": FilterGroup,
    }

    _logical_map: ClassVar[LogicalMapDict] = {
        "and_": and_,
        "or_": or_,
    }

    def append_to_statement(
        self,
        statement: StatementTypeT,
        model: type[ModelT],
    ) -> StatementTypeT:
        for filter_type, conditions in self.filters.items():
            operator = self._logical_map.get(filter_type)
            if operator:
                # Create a FilterGroup with the logical operator and corresponding filters
                filter_group = FilterGroup(
                    logical_operator=operator,
                    filters=[
                        self._create_filter(cond)
                        for cond in conditions
                        if (filter_instance := self._create_filter(cond))
                    ],
                )
                statement = filter_group.append_to_statement(statement, model)
            else:
                # Handle other filter types if necessary
                pass
        return statement

    def _create_filter(self, condition: dict[str, Any]) -> StatementFilter | None:
        if not isinstance(condition, dict):
            return None

        # Check if condition is a nested logical group
        logical_keys = set(self._logical_map.keys())
        intersect = logical_keys.intersection(condition.keys())
        if intersect:
            # It's a nested filter group
            for key in intersect:
                operator = self._logical_map.get(key)
                if operator:
                    nested_filters = [self._create_filter(cond) for cond in condition[key] if self._create_filter(cond)]
                    if nested_filters:
                        return FilterGroup(logical_operator=operator, filters=nested_filters)
        else:
            # Regular filter
            filter_type = condition.get("type")
            filter_class = self._filter_map.get(filter_type)
            if filter_class:
                return filter_class(**{k: v for k, v in condition.items() if k != "type"})
        return None


@dataclass
class TanStackFilter:
    """Adapter to convert TanStack Tables filter input into MultiFilter-compatible format."""

    tanstack_filters: list[dict[str, Any]]

    def to_multifilter_format(self) -> dict[str, Any]:
        """Convert TanStack filter list to MultiFilter dict."""

        def parse_filters(filters: list[dict[str, Any]], logical_op: str = "and_") -> dict[str, Any]:
            return {
                logical_op: [self._parse_single_filter(f) for f in filters if self._parse_single_filter(f) is not None]
            }

        return parse_filters(self.tanstack_filters)

    def _parse_single_filter(self, filter_obj: dict[str, Any]) -> dict[str, Any] | None:
        if "logical" in filter_obj and "filters" in filter_obj:
            # Nested logical group
            return {
                filter_obj["logical"]: [
                    self._parse_single_filter(f)
                    for f in filter_obj["filters"]
                    if self._parse_single_filter(f) is not None
                ]
            }
        # Single filter condition
        field = filter_obj.get("field")
        operator = filter_obj.get("operator")
        value = filter_obj.get("value")

        # Map TanStack operators to your filter types and operators_map
        operator_mapping = {
            "contains": "like",
            "notContains": "not_like",
            "equals": "eq",
            "notEqual": "ne",
            "greaterThan": "gt",
            "greaterThanOrEqual": "ge",
            "lessThan": "lt",
            "lessThanOrEqual": "le",
            "inNumberRange": "between",
            # Add more mappings as needed
        }

        mapped_operator = operator_mapping.get(operator)
        if not mapped_operator:
            return None  # Unsupported operator

        # Determine filter type based on operator
        if mapped_operator in {"eq", "ne", "gt", "ge", "lt", "le"}:
            return {
                "type": "before_after" if "before" in filter_obj or "after" in filter_obj else "simple_filter",
                "field_name": field,
                "operator": mapped_operator,
                "value": value,
            }
        if mapped_operator == "between":
            return {
                "type": "between",
                "field_name": field,
                "value": value,  # Expecting a list like [min, max]
            }
        if mapped_operator in {"like", "not_like"}:
            return {
                "type": "search",
                "field_name": field,
                "value": value,
                "ignore_case": True,  # Adjust based on requirements
            }
        # Add more conditions as needed
        return None


@dataclass
class AGGridFilter:
    """Adapter to convert AG Grid filter input into MultiFilter-compatible format."""

    aggrid_filters: dict[str, dict[str, Any]]

    def to_multifilter_format(self) -> dict[str, Any]:
        """Convert AG Grid filter model to MultiFilter dict."""
        filters = []
        for field, condition in self.aggrid_filters.items():
            _filter_type = condition.get("filterType")
            operator = condition.get("type")
            value = condition.get("filter")
            filter_conditions = {}

            # Map AG Grid operators to your operators_map
            operator_mapping = {
                "equals": "eq",
                "notEqual": "ne",
                "contains": "like",
                "notContains": "not_like",
                "startsWith": "startswith",
                "endsWith": "endswith",
                "inRange": "between",
                # Add more mappings as needed
            }

            mapped_operator = operator_mapping.get(operator)
            if not mapped_operator:
                continue  # Unsupported operator

            if mapped_operator == "between":
                filter_conditions = {
                    "type": "between",
                    "field_name": field,
                    "value": [
                        condition.get("filter", 0),
                        condition.get("filterTo", 0),
                    ],  # Expecting 'filter' and 'filterTo'
                }
            else:
                filter_conditions = {
                    "type": "search" if "like" in mapped_operator else "simple_filter",
                    "field_name": field,
                    "operator": mapped_operator,
                    "value": value,
                    "ignore_case": True,  # Adjust based on requirements
                }

            filters.append(filter_conditions)

        return {"and_": filters}  # Combine all filters with AND by default<|MERGE_RESOLUTION|>--- conflicted
+++ resolved
@@ -37,7 +37,6 @@
 from collections.abc import Collection
 from dataclasses import dataclass
 from operator import attrgetter
-<<<<<<< HEAD
 from typing import (
     TYPE_CHECKING,
     Any,
@@ -53,23 +52,19 @@
 from sqlalchemy.sql import operators as op
 from typing_extensions import TypeAlias, TypedDict
 
-if TYPE_CHECKING:
-    from sqlalchemy.orm import InstrumentedAttribute
-    from sqlalchemy.sql.dml import ReturningDelete, ReturningUpdate
-=======
+
 from typing import Any, Callable, Generic, Literal, Optional, Union, cast
->>>>>>> 4ab74b7f
 
 from sqlalchemy import BinaryExpression, ColumnElement, Delete, Select, Update, and_, any_, or_, text
 from sqlalchemy.orm import InstrumentedAttribute
 from sqlalchemy.sql.dml import ReturningDelete, ReturningUpdate
 from typing_extensions import TypeAlias, TypeVar
-
-<<<<<<< HEAD
-=======
+ 
 from advanced_alchemy.base import ModelProtocol
-
->>>>>>> 4ab74b7f
+if TYPE_CHECKING:
+    from sqlalchemy.orm import InstrumentedAttribute
+    from sqlalchemy.sql.dml import ReturningDelete, ReturningUpdate
+
 __all__ = (
     "BeforeAfter",
     "CollectionFilter",
@@ -94,13 +89,9 @@
 StatementFilterT = TypeVar("StatementFilterT", bound="StatementFilter")
 StatementTypeT = TypeVar(
     "StatementTypeT",
-<<<<<<< HEAD
-    bound="ReturningDelete[tuple[Any]] | ReturningUpdate[tuple[Any]] | Select[tuple[Any]] | Select[Any] | Update | Delete",
-=======
     bound=Union[
         ReturningDelete[tuple[Any]], ReturningUpdate[tuple[Any]], Select[tuple[Any]], Select[Any], Update, Delete
     ],
->>>>>>> 4ab74b7f
 )
 FilterTypes: TypeAlias = "Union[BeforeAfter, OnBeforeAfter, CollectionFilter[Any], LimitOffset, OrderBy, SearchFilter, NotInCollectionFilter[Any], NotInSearchFilter]"
 """Aggregate type alias of the types supported for collection filtering."""
