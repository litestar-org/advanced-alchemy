--- conflicted
+++ resolved
@@ -591,7 +591,15 @@
 
     @property
     def _func(self) -> attrgetter[Callable[[str], BinaryExpression[bool]]]:
-<<<<<<< HEAD
+        """Return the appropriate NOT LIKE or NOT ILIKE operator as a function.
+
+        Returns:
+            attrgetter: Bound method for NOT LIKE or NOT ILIKE operations
+
+        See Also:
+            - :meth:`sqlalchemy.sql.expression.ColumnOperators.notlike`: NOT LIKE
+            - :meth:`sqlalchemy.sql.expression.ColumnOperators.notilike`: NOT ILIKE
+        """
         return attrgetter("not_ilike" if self.ignore_case else "not_like")
 
 
@@ -834,16 +842,4 @@
 
             filters.append(filter_conditions)
 
-        return {"and_": filters}  # Combine all filters with AND by default
-=======
-        """Return the appropriate NOT LIKE or NOT ILIKE operator as a function.
-
-        Returns:
-            attrgetter: Bound method for NOT LIKE or NOT ILIKE operations
-
-        See Also:
-            - :meth:`sqlalchemy.sql.expression.ColumnOperators.notlike`: NOT LIKE
-            - :meth:`sqlalchemy.sql.expression.ColumnOperators.notilike`: NOT ILIKE
-        """
-        return attrgetter("not_ilike" if self.ignore_case else "not_like")
->>>>>>> 61cfa472
+        return {"and_": filters}  # Combine all filters with AND by default