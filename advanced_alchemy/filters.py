"""SQLAlchemy filter constructs for advanced query operations.

This module provides a comprehensive collection of filter datastructures designed to
enhance SQLAlchemy query construction. It implements type-safe, reusable filter patterns
for common database query operations.

Features:
    Type-safe filter construction, datetime range filtering, collection-based filtering,
    pagination support, search operations, and customizable ordering.

Example:
    Basic usage with a datetime filter::

        import datetime
        from advanced_alchemy.filters import BeforeAfter

        filter = BeforeAfter(
            field_name="created_at",
            before=datetime.datetime.now(),
            after=datetime.datetime(2023, 1, 1),
        )
        statement = filter.append_to_statement(select(Model), Model)

Note:
    All filter classes implement the :class:`StatementFilter` ABC, ensuring consistent
    interface across different filter types.

See Also:
    - :class:`sqlalchemy.sql.expression.Select`: Core SQLAlchemy select expression
    - :class:`sqlalchemy.orm.Query`: SQLAlchemy ORM query interface
    - :mod:`advanced_alchemy.base`: Base model definitions

"""

import datetime
from abc import ABC, abstractmethod
from collections.abc import Collection
from dataclasses import dataclass
from operator import attrgetter
<<<<<<< HEAD
from typing import TYPE_CHECKING, Any, Callable, Generic, Literal, Optional, Union, cast
 
from sqlalchemy import (
    BinaryExpression,
    Delete,
    Select,
    Update,
    and_,
    any_,
    exists,
    false,
    not_,
    or_,
    select,
    text,
)
=======
from typing import Any, Callable, Generic, Literal, Optional, Union, cast

from sqlalchemy import BinaryExpression, ColumnElement, Delete, Select, Update, and_, any_, or_, text
>>>>>>> dcd632dc
from sqlalchemy.orm import InstrumentedAttribute
from sqlalchemy.sql.dml import ReturningDelete, ReturningUpdate
from typing_extensions import TypeAlias, TypeVar

from advanced_alchemy.base import ModelProtocol

__all__ = (
    "BeforeAfter",
    "CollectionFilter",
    "ExistsFilter",
    "FilterTypes",
    "InAnyFilter",
    "LimitOffset",
    "NotExistsFilter",
    "NotInCollectionFilter",
    "NotInSearchFilter",
    "OnBeforeAfter",
    "OrderBy",
    "PaginationFilter",
    "SearchFilter",
    "StatementFilter",
    "StatementFilterT",
    "StatementTypeT",
)

T = TypeVar("T")
ModelT = TypeVar("ModelT", bound=ModelProtocol)
StatementFilterT = TypeVar("StatementFilterT", bound="StatementFilter")
StatementTypeT = TypeVar(
    "StatementTypeT",
    bound=Union[
        ReturningDelete[tuple[Any]], ReturningUpdate[tuple[Any]], Select[tuple[Any]], Select[Any], Update, Delete
    ],
)
FilterTypes: TypeAlias = "Union[BeforeAfter, OnBeforeAfter, CollectionFilter[Any], LimitOffset, OrderBy, SearchFilter, NotInCollectionFilter[Any], NotInSearchFilter | ExistsFilter | NotExistsFilter]"
"""Aggregate type alias of the types supported for collection filtering."""


class StatementFilter(ABC):
    """Abstract base class for SQLAlchemy statement filters.

    This class defines the interface for all filter types in the system. Each filter
    implementation must provide a method to append its filtering logic to an existing
    SQLAlchemy statement.
    """

    @abstractmethod
    def append_to_statement(
        self, statement: StatementTypeT, model: type[ModelT], *args: Any, **kwargs: Any
    ) -> StatementTypeT:
        """Append filter conditions to a SQLAlchemy statement.

        Args:
            statement: The SQLAlchemy statement to modify
            model: The SQLAlchemy model class
            *args: Additional positional arguments
            **kwargs: Additional keyword arguments

        Returns:
            StatementTypeT: Modified SQLAlchemy statement with filter conditions applied

        Raises:
            NotImplementedError: If the concrete class doesn't implement this method

        Note:
            This method must be implemented by all concrete filter classes.

        See Also:
            :meth:`sqlalchemy.sql.expression.Select.where`: SQLAlchemy where clause
        """
        return statement

    @staticmethod
    def _get_instrumented_attr(model: Any, key: Union[str, InstrumentedAttribute[Any]]) -> InstrumentedAttribute[Any]:
        """Get SQLAlchemy instrumented attribute from model.

        Args:
            model: SQLAlchemy model class or instance
            key: Attribute name or instrumented attribute

        Returns:
            InstrumentedAttribute[Any]: SQLAlchemy instrumented attribute

        See Also:
            :class:`sqlalchemy.orm.attributes.InstrumentedAttribute`: SQLAlchemy attribute
        """
        if isinstance(key, str):
            return cast("InstrumentedAttribute[Any]", getattr(model, key))
        return key


@dataclass
class BeforeAfter(StatementFilter):
    """DateTime range filter with exclusive bounds.

    This filter creates date/time range conditions using < and > operators,
    excluding the boundary values.

    If either `before` or `after` is None, that boundary condition is not applied.

    See Also:
    ---------
        :class:`OnBeforeAfter` : Inclusive datetime range filtering

    """

    field_name: str
    """Name of the model attribute to filter on."""
    before: Optional[datetime.datetime]
    """Filter results where field is earlier than this value."""
    after: Optional[datetime.datetime]
    """Filter results where field is later than this value."""

    def append_to_statement(self, statement: StatementTypeT, model: type[ModelT]) -> StatementTypeT:
        """Apply datetime range conditions to statement.

        Parameters
        ----------
        statement : StatementTypeT
            The SQLAlchemy statement to modify
        model : type[ModelT]
            The SQLAlchemy model class

        Returns:
        --------
        StatementTypeT
            Modified statement with datetime range conditions
        """
        field = self._get_instrumented_attr(model, self.field_name)
        if self.before is not None:
            statement = cast("StatementTypeT", statement.where(field < self.before))
        if self.after is not None:
            statement = cast("StatementTypeT", statement.where(field > self.after))
        return statement


@dataclass
class OnBeforeAfter(StatementFilter):
    """DateTime range filter with inclusive bounds.

    This filter creates date/time range conditions using <= and >= operators,
    including the boundary values.

    If either `on_or_before` or `on_or_after` is None, that boundary condition
    is not applied.

    See Also:
    ---------
        :class:`BeforeAfter` : Exclusive datetime range filtering

    """

    field_name: str
    """Name of the model attribute to filter on."""
    on_or_before: Optional[datetime.datetime]
    """Filter results where field is on or earlier than this value."""
    on_or_after: Optional[datetime.datetime]
    """Filter results where field is on or later than this value."""

    def append_to_statement(self, statement: StatementTypeT, model: type[ModelT]) -> StatementTypeT:
        """Apply inclusive datetime range conditions to statement.

        Parameters
        ----------
        statement : StatementTypeT
            The SQLAlchemy statement to modify
        model : type[ModelT]
            The SQLAlchemy model class

        Returns:
        --------
        StatementTypeT
            Modified statement with inclusive datetime range conditions
        """
        field = self._get_instrumented_attr(model, self.field_name)
        if self.on_or_before is not None:
            statement = cast("StatementTypeT", statement.where(field <= self.on_or_before))
        if self.on_or_after is not None:
            statement = cast("StatementTypeT", statement.where(field >= self.on_or_after))
        return statement


class InAnyFilter(StatementFilter, ABC):
    """Base class for filters using IN or ANY operators.

    This abstract class provides common functionality for filters that check
    membership in a collection using either the SQL IN operator or the ANY operator.
    """


@dataclass
class CollectionFilter(InAnyFilter, Generic[T]):
    """Data required to construct a WHERE ... IN (...) clause.

    This filter restricts records based on a field's presence in a collection of values.

    The filter supports both ``IN`` and ``ANY`` operators for collection membership testing.
    Use ``prefer_any=True`` in ``append_to_statement`` to use the ``ANY`` operator.
    """

    field_name: str
    """Name of the model attribute to filter on."""
    values: Union[Collection[T], None]
    """Values for the ``IN`` clause. If this is None, no filter is applied.
        An empty list will force an empty result set (WHERE 1=-1)"""

    def append_to_statement(
        self,
        statement: StatementTypeT,
        model: type[ModelT],
        prefer_any: bool = False,
    ) -> StatementTypeT:
        """Apply a WHERE ... IN or WHERE ... ANY (...) clause to the statement.

        Parameters
        ----------
        statement : StatementTypeT
            The SQLAlchemy statement to modify
        model : type[ModelT]
            The SQLAlchemy model class
        prefer_any : bool, optional
            If True, uses the SQLAlchemy :func:`any_` operator instead of
            :func:`in_` for the filter condition

        Returns:
        --------
        StatementTypeT
            Modified statement with the appropriate IN conditions
        """
        field = self._get_instrumented_attr(model, self.field_name)
        if self.values is None:
            return statement
        if not self.values:
            # Return empty result set by forcing a false condition
            return cast("StatementTypeT", statement.where(text("1=-1")))
        if prefer_any:
            return cast("StatementTypeT", statement.where(any_(self.values) == field))  # type: ignore[arg-type]
        return cast("StatementTypeT", statement.where(field.in_(self.values)))


@dataclass
class NotInCollectionFilter(InAnyFilter, Generic[T]):
    """Data required to construct a WHERE ... NOT IN (...) clause.

    This filter restricts records based on a field's absence in a collection of values.

    The filter supports both ``NOT IN`` and ``!= ANY`` operators for collection exclusion.
    Use ``prefer_any=True`` in ``append_to_statement`` to use the ``ANY`` operator.

    Parameters
    ----------
    field_name : str
        Name of the model attribute to filter on
    values : abc.Collection[T] | None
        Values for the ``NOT IN`` clause. If this is None or empty,
        the filter is not applied.

    """

    field_name: str
    """Name of the model attribute to filter on."""
    values: Union[Collection[T], None]
    """Values for the ``NOT IN`` clause. If None or empty, no filter is applied."""

    def append_to_statement(
        self,
        statement: StatementTypeT,
        model: type[ModelT],
        prefer_any: bool = False,
    ) -> StatementTypeT:
        """Apply a WHERE ... NOT IN or WHERE ... != ANY(...) clause to the statement.

        Parameters
        ----------
        statement : StatementTypeT
            The SQLAlchemy statement to modify
        model : type[ModelT]
            The SQLAlchemy model class
        prefer_any : bool, optional
            If True, uses the SQLAlchemy :func:`any_` operator instead of
            :func:`notin_` for the filter condition

        Returns:
        --------
        StatementTypeT
            Modified statement with the appropriate NOT IN conditions
        """
        field = self._get_instrumented_attr(model, self.field_name)
        if not self.values:
            # If None or empty, we do not modify the statement
            return statement
        if prefer_any:
            return cast("StatementTypeT", statement.where(any_(self.values) != field))  # type: ignore[arg-type]
        return cast("StatementTypeT", statement.where(field.notin_(self.values)))


class PaginationFilter(StatementFilter, ABC):
    """Abstract base class for pagination filters.

    Subclasses should implement pagination logic, such as limit/offset or
    cursor-based pagination.
    """


@dataclass
class LimitOffset(PaginationFilter):
    """Limit and offset pagination filter.

    Implements traditional pagination using SQL LIMIT and OFFSET clauses.
    Only applies to SELECT statements; other statement types are returned unmodified.

    Note:
        This filter only modifies SELECT statements. For other statement types
        (UPDATE, DELETE), the statement is returned unchanged.

    See Also:
        - :meth:`sqlalchemy.sql.expression.Select.limit`: SQLAlchemy LIMIT clause
        - :meth:`sqlalchemy.sql.expression.Select.offset`: SQLAlchemy OFFSET clause
    """

    limit: int
    """Maximum number of rows to return."""
    offset: int
    """Number of rows to skip before returning results."""

    def append_to_statement(self, statement: StatementTypeT, model: type[ModelT]) -> StatementTypeT:
        """Apply LIMIT/OFFSET pagination to the statement.

        Args:
            statement: The SQLAlchemy statement to modify
            model: The SQLAlchemy model class

        Returns:
            StatementTypeT: Modified statement with limit and offset applied

        Note:
            Only modifies SELECT statements. Other statement types are returned as-is.

        See Also:
            :class:`sqlalchemy.sql.expression.Select`: SQLAlchemy SELECT statement
        """
        if isinstance(statement, Select):
            return cast("StatementTypeT", statement.limit(self.limit).offset(self.offset))
        return statement


@dataclass
class OrderBy(StatementFilter):
    """Order by a specific field.

    Appends an ORDER BY clause to SELECT statements, sorting records by the
    specified field in ascending or descending order.

    Note:
        This filter only modifies SELECT statements. For other statement types,
        the statement is returned unchanged.

    See Also:
        - :meth:`sqlalchemy.sql.expression.Select.order_by`: SQLAlchemy ORDER BY clause
        - :meth:`sqlalchemy.sql.expression.ColumnElement.asc`: Ascending order
        - :meth:`sqlalchemy.sql.expression.ColumnElement.desc`: Descending order
    """

    field_name: str
    """Name of the model attribute to sort on."""
    sort_order: Literal["asc", "desc"] = "asc"
    """Sort direction ("asc" or "desc")."""

    def append_to_statement(self, statement: StatementTypeT, model: type[ModelT]) -> StatementTypeT:
        """Append an ORDER BY clause to the statement.

        Args:
            statement: The SQLAlchemy statement to modify
            model: The SQLAlchemy model class

        Returns:
            StatementTypeT: Modified statement with an ORDER BY clause

        Note:
            Only modifies SELECT statements. Other statement types are returned as-is.

        See Also:
            :meth:`sqlalchemy.sql.expression.Select.order_by`: SQLAlchemy ORDER BY
        """
        if not isinstance(statement, Select):
            return statement
        field = self._get_instrumented_attr(model, self.field_name)
        if self.sort_order == "desc":
            return cast("StatementTypeT", statement.order_by(field.desc()))
        return cast("StatementTypeT", statement.order_by(field.asc()))


@dataclass
class SearchFilter(StatementFilter):
    """Case-sensitive or case-insensitive substring matching filter.

    Implements text search using SQL LIKE or ILIKE operators. Can search across
    multiple fields using OR conditions.

    Note:
        The search pattern automatically adds wildcards before and after the search
        value, equivalent to SQL pattern '%value%'.

    See Also:
        - :class:`.NotInSearchFilter`: Opposite filter using NOT LIKE/ILIKE
        - :meth:`sqlalchemy.sql.expression.ColumnOperators.like`: Case-sensitive LIKE
        - :meth:`sqlalchemy.sql.expression.ColumnOperators.ilike`: Case-insensitive LIKE
    """

    field_name: Union[str, set[str]]
    """Name or set of names of model attributes to search on."""
    value: str
    """Text to match within the field(s)."""
    ignore_case: Optional[bool] = False
    """Whether to use case-insensitive matching."""

    @property
    def _operator(self) -> Callable[..., ColumnElement[bool]]:
        """Return the SQL operator for combining multiple search clauses.

        Returns:
            Callable[..., ColumnElement[bool]]: The `or_` operator for OR conditions

        See Also:
            :func:`sqlalchemy.sql.expression.or_`: SQLAlchemy OR operator
        """
        return or_

    @property
    def _func(self) -> "attrgetter[Callable[[str], BinaryExpression[bool]]]":
        """Return the appropriate LIKE or ILIKE operator as a function.

        Returns:
            attrgetter: Bound method for LIKE or ILIKE operations

        See Also:
            - :meth:`sqlalchemy.sql.expression.ColumnOperators.like`: LIKE operator
            - :meth:`sqlalchemy.sql.expression.ColumnOperators.ilike`: ILIKE operator
        """
        return attrgetter("ilike" if self.ignore_case else "like")

    @property
    def normalized_field_names(self) -> set[str]:
        """Convert field_name to a set if it's a single string.

        Returns:
            set[str]: Set of field names to be searched
        """
        return {self.field_name} if isinstance(self.field_name, str) else self.field_name

    def get_search_clauses(self, model: type[ModelT]) -> list[BinaryExpression[bool]]:
        """Generate the LIKE/ILIKE clauses for all specified fields.

        Args:
            model: The SQLAlchemy model class

        Returns:
            list[BinaryExpression[bool]]: List of text matching expressions

        See Also:
            :class:`sqlalchemy.sql.expression.BinaryExpression`: SQLAlchemy expression
        """
        search_clause: list[BinaryExpression[bool]] = []
        for field_name in self.normalized_field_names:
            field = self._get_instrumented_attr(model, field_name)
            search_text = f"%{self.value}%"
            search_clause.append(self._func(field)(search_text))
        return search_clause

    def append_to_statement(self, statement: StatementTypeT, model: type[ModelT]) -> StatementTypeT:
        """Append a LIKE/ILIKE clause to the statement.

        Args:
            statement: The SQLAlchemy statement to modify
            model: The SQLAlchemy model class

        Returns:
            StatementTypeT: Modified statement with text search clauses

        See Also:
            :meth:`sqlalchemy.sql.expression.Select.where`: SQLAlchemy WHERE clause
        """
        where_clause = self._operator(*self.get_search_clauses(model))
        return cast("StatementTypeT", statement.where(where_clause))


@dataclass
class NotInSearchFilter(SearchFilter):
    """Filter for excluding records that match a substring.

    Implements negative text search using SQL NOT LIKE or NOT ILIKE operators.
    Can exclude across multiple fields using AND conditions.

    Args:
        field_name: Name or set of names of model attributes to search on
        value: Text to exclude from the field(s)
        ignore_case: If True, uses NOT ILIKE for case-insensitive matching

    Note:
        Uses AND for multiple fields, meaning records matching any field will be excluded.

    See Also:
        - :class:`.SearchFilter`: Opposite filter using LIKE/ILIKE
        - :meth:`sqlalchemy.sql.expression.ColumnOperators.notlike`: NOT LIKE operator
        - :meth:`sqlalchemy.sql.expression.ColumnOperators.notilike`: NOT ILIKE operator
    """

    @property
    def _operator(self) -> Callable[..., ColumnElement[bool]]:
        """Return the SQL operator for combining multiple negated search clauses.

        Returns:
            Callable[..., ColumnElement[bool]]: The `and_` operator for AND conditions

        See Also:
            :func:`sqlalchemy.sql.expression.and_`: SQLAlchemy AND operator
        """
        return and_

    @property
    def _func(self) -> "attrgetter[Callable[[str], BinaryExpression[bool]]]":
        """Return the appropriate NOT LIKE or NOT ILIKE operator as a function.

        Returns:
            attrgetter: Bound method for NOT LIKE or NOT ILIKE operations

        See Also:
            - :meth:`sqlalchemy.sql.expression.ColumnOperators.notlike`: NOT LIKE
            - :meth:`sqlalchemy.sql.expression.ColumnOperators.notilike`: NOT ILIKE
        """
        return attrgetter("not_ilike" if self.ignore_case else "not_like")


@dataclass
class ExistsFilter(StatementFilter):
    """Filter for EXISTS subqueries.

    This filter creates an EXISTS condition using a list of column expressions.
    The expressions can be combined using either AND or OR logic.

    Args:
        field_name: The field to narrow against in the EXISTS clause
        values: List of SQLAlchemy column expressions to use in the EXISTS clause
        operator: If "and", combines conditions with AND, otherwise uses OR. Defaults to "and".

    Example:
        Basic usage with AND conditions::

            from sqlalchemy import select
            from advanced_alchemy.filters import ExistsFilter

            filter = ExistsFilter(
                field_name="User.is_active",
                values=[User.email.like("%@example.com%")],
            )
            statement = filter.append_to_statement(
                select(Organization), Organization
            )

        Using OR conditions::

            filter = ExistsFilter(
                field_name="User.role",
                values=[User.role == "admin", User.role == "owner"],
                operator="or",
            )
    """

    field_name: str
    """Name of model attribute to search on."""
    values: list[ColumnElement[bool]]
    """List of SQLAlchemy column expressions to use in the EXISTS clause."""
    operator: Literal["and", "or"] = "and"
    """If "and", combines conditions with AND, otherwise uses OR."""

    @property
    def _and(self) -> Callable[..., ColumnElement[bool]]:
        """Return the SQL operator for combining multiple search clauses.

        Returns:
            Callable[..., ColumnElement[bool]]: The `and_` operator for AND conditions

        See Also:
            :func:`sqlalchemy.sql.expression.and_`: SQLAlchemy AND operator
        """
        return and_

    @property
    def _or(self) -> Callable[..., ColumnElement[bool]]:
        """Return the SQL operator for combining multiple search clauses.

        Returns:
            Callable[..., ColumnElement[bool]]: The `or_` operator for OR conditions

        See Also:
            :func:`sqlalchemy.sql.expression.or_`: SQLAlchemy OR operator
        """
        return or_

    def get_exists_clause(self, model: type[ModelT]) -> ColumnElement[bool]:
        """Generate the EXISTS clause for the statement.

        Args:
            model: The SQLAlchemy model class

        Returns:
            ColumnElement[bool]: EXISTS clause
        """
        field = self._get_instrumented_attr(model, self.field_name)

        # Get the underlying column name of the field
        field_column = getattr(field, "comparator", None)
        if not field_column:
            return false()  # Handle cases where the field might not be directly comparable, ie. relations
        field_column_name = field_column.key

        # Construct a subquery using select()
        subquery = select(field).where(
            *(
                [getattr(model, field_column_name) == getattr(model, field_column_name), self._and(*self.values)]
                if self.operator == "and"
                else [getattr(model, field_column_name) == getattr(model, field_column_name), self._or(*self.values)]
            )
        )

        # Use the subquery in the exists() clause
        return exists(subquery)

    def append_to_statement(self, statement: StatementTypeT, model: type[ModelT]) -> StatementTypeT:
        """Apply EXISTS condition to the statement.

        Args:
            statement: The SQLAlchemy statement to modify
            model: The SQLAlchemy model class

        Returns:
            StatementTypeT: Modified statement with EXISTS condition

        Note:
            The conditions are combined using AND or OR based on the operator parameter.
        """
        if not self.values:
            return statement
        exists_clause = self.get_exists_clause(model)
        return cast("StatementTypeT", statement.where(exists_clause))


@dataclass
class NotExistsFilter(StatementFilter):
    """Filter for NOT EXISTS subqueries.

    This filter creates a NOT EXISTS condition using a list of column expressions.
    The expressions can be combined using either AND or OR logic.

    Args:
        field_name: The field to narrow against in the NOT EXISTS clause
        values: List of SQLAlchemy column expressions to use in the NOT EXISTS clause
        operator: If "and", combines conditions with AND, otherwise uses OR. Defaults to "and".

    Example:
        Basic usage with AND conditions::

            from sqlalchemy import select
            from advanced_alchemy.filters import NotExistsFilter

            filter = NotExistsFilter(
                field_name="User.is_active",
                values=[User.email.like("%@example.com%")],
            )
            statement = filter.append_to_statement(
                select(Organization), Organization
            )

        Using OR conditions::

            filter = NotExistsFilter(
                field_name="User.role",
                values=[User.role == "admin", User.role == "owner"],
                operator="or",
            )
    """

    field_name: str
    """Name of model attribute to search on."""
    values: list[ColumnElement[bool]]
    """List of SQLAlchemy column expressions to use in the NOT EXISTS clause."""
    operator: Literal["and", "or"] = "and"
    """If "and", combines conditions with AND, otherwise uses OR."""

    @property
    def _and(self) -> Callable[..., ColumnElement[bool]]:
        """Return the SQL operator for combining multiple search clauses.

        Returns:
            Callable[..., ColumnElement[bool]]: The `and_` operator for AND conditions

        See Also:
            :func:`sqlalchemy.sql.expression.and_`: SQLAlchemy AND operator
        """
        return and_

    @property
    def _or(self) -> Callable[..., ColumnElement[bool]]:
        """Return the SQL operator for combining multiple search clauses.

        Returns:
            Callable[..., ColumnElement[bool]]: The `or_` operator for OR conditions

        See Also:
            :func:`sqlalchemy.sql.expression.or_`: SQLAlchemy OR operator
        """
        return or_

    def get_exists_clause(self, model: type[ModelT]) -> ColumnElement[bool]:
        """Generate the NOT EXISTS clause for the statement.

        Args:
            model: The SQLAlchemy model class

        Returns:
            ColumnElement[bool]: NOT EXISTS clause
        """
        field = self._get_instrumented_attr(model, self.field_name)

        # Get the underlying column name of the field
        field_column = getattr(field, "comparator", None)
        if not field_column:
            return false()  # Handle cases where the field might not be directly comparable, ie. relations
        field_column_name = field_column.key

        # Construct a subquery using select()
        subquery = select(field).where(
            *(
                [getattr(model, field_column_name) == getattr(model, field_column_name), self._and(*self.values)]
                if self.operator == "and"
                else [
                    getattr(model, field_column_name) == getattr(model, field_column_name),
                    self._or(*self.values),
                ]
            )
        )
        # Use the subquery in the exists() clause and negate it with not_()
        return not_(exists(subquery))

    def append_to_statement(self, statement: StatementTypeT, model: type[ModelT]) -> StatementTypeT:
        """Apply NOT EXISTS condition to the statement.

        Args:
            statement: The SQLAlchemy statement to modify
            model: The SQLAlchemy model class

        Returns:
            StatementTypeT: Modified statement with NOT EXISTS condition

        Note:
            The conditions are combined using AND or OR based on the operator parameter.
        """
        if not self.values:
            return statement
        exists_clause = self.get_exists_clause(model)
        return cast("StatementTypeT", statement.where(exists_clause))<|MERGE_RESOLUTION|>--- conflicted
+++ resolved
@@ -37,7 +37,6 @@
 from collections.abc import Collection
 from dataclasses import dataclass
 from operator import attrgetter
-<<<<<<< HEAD
 from typing import TYPE_CHECKING, Any, Callable, Generic, Literal, Optional, Union, cast
  
 from sqlalchemy import (
@@ -54,11 +53,9 @@
     select,
     text,
 )
-=======
 from typing import Any, Callable, Generic, Literal, Optional, Union, cast
 
 from sqlalchemy import BinaryExpression, ColumnElement, Delete, Select, Update, and_, any_, or_, text
->>>>>>> dcd632dc
 from sqlalchemy.orm import InstrumentedAttribute
 from sqlalchemy.sql.dml import ReturningDelete, ReturningUpdate
 from typing_extensions import TypeAlias, TypeVar
