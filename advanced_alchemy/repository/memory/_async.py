from __future__ import annotations

import random
import re
import string
from typing import TYPE_CHECKING, Any, Iterable, List, Optional, cast, overload
from unittest.mock import create_autospec

from sqlalchemy import (
    ColumnElement,
    Dialect,
    Select,
    StatementLambdaElement,
)
from sqlalchemy.orm import InstrumentedAttribute

from advanced_alchemy.exceptions import ErrorMessages, IntegrityError, NotFoundError, RepositoryError
from advanced_alchemy.filters import (
    BeforeAfter,
    CollectionFilter,
    LimitOffset,
    NotInCollectionFilter,
    NotInSearchFilter,
    OnBeforeAfter,
    OrderBy,
    SearchFilter,
    StatementFilter,
)
from advanced_alchemy.repository._async import SQLAlchemyAsyncRepositoryProtocol, SQLAlchemyAsyncSlugRepositoryProtocol
from advanced_alchemy.repository._util import DEFAULT_ERROR_MESSAGE_TEMPLATES
from advanced_alchemy.repository.memory.base import (
    AnyObject,
    CollectionT,
    InMemoryStore,
    SQLAlchemyInMemoryStore,
    SQLAlchemyMultiStore,
)
<<<<<<< HEAD
from advanced_alchemy.repository.typing import MISSING, ModelT
=======
from advanced_alchemy.repository.typing import MISSING, ModelT, OrderingPair
from advanced_alchemy.utils.dataclass import Empty, EmptyType
>>>>>>> e652fe02
from advanced_alchemy.utils.text import slugify

if TYPE_CHECKING:
    from collections import abc
    from datetime import datetime

    from sqlalchemy.ext.asyncio import AsyncSession
    from sqlalchemy.ext.asyncio.scoping import async_scoped_session
    from sqlalchemy.orm.strategy_options import _AbstractLoad  # pyright: ignore[reportPrivateUsage]

    from advanced_alchemy.repository._util import (
        LoadSpec,
    )


class SQLAlchemyAsyncMockRepository(SQLAlchemyAsyncRepositoryProtocol[ModelT]):
    """In memory repository."""

    __database__: SQLAlchemyMultiStore[ModelT] = SQLAlchemyMultiStore(SQLAlchemyInMemoryStore)
    __database_registry__: dict[type[SQLAlchemyAsyncMockRepository[ModelT]], SQLAlchemyMultiStore[ModelT]] = {}

    model_type: type[ModelT]
    id_attribute: Any = "id"
    match_fields: list[str] | str | None = None
    _uniquify_results: bool = False
    _exclude_kwargs: set[str] = {
        "statement",
        "session",
        "auto_expunge",
        "auto_refresh",
        "auto_commit",
        "attribute_names",
        "with_for_update",
        "force_basic_query_mode",
        "order_by",
        "load",
        "execution_options",
        "error_messages",
    }

    def __init__(
        self,
        *,
        statement: Select[tuple[ModelT]] | StatementLambdaElement | None = None,
        session: AsyncSession | async_scoped_session[AsyncSession],
        auto_expunge: bool = False,
        auto_refresh: bool = True,
        auto_commit: bool = False,
        order_by: list[OrderingPair] | OrderingPair | None = None,
        error_messages: ErrorMessages | None | EmptyType = Empty,
        load: LoadSpec | None = None,
        execution_options: dict[str, Any] | None = None,
        **kwargs: Any,
    ) -> None:
        self.session = session
        self.statement = create_autospec("Select[tuple[ModelT]]", instance=True)
        self.auto_expunge = auto_expunge
        self.auto_refresh = auto_refresh
        self.auto_commit = auto_commit
        self.error_messages = self._get_error_messages(error_messages=error_messages)
        self.order_by = order_by
        self._dialect: Dialect = create_autospec(Dialect, instance=True)
        self._dialect.name = "mock"
        self.__filtered_store__: InMemoryStore[ModelT] = self.__database__.store_type()
        self._default_options: Any = []
        self._default_execution_options: Any = {}
        self._loader_options: Any = []
        self._loader_options_have_wildcards = False

    def __init_subclass__(cls) -> None:
        cls.__database_registry__[cls] = cls.__database__  # pyright: ignore[reportGeneralTypeIssues]

    @staticmethod
    def _get_error_messages(
        error_messages: ErrorMessages | None | EmptyType = Empty,
        default_messages: ErrorMessages | None | EmptyType = Empty,
    ) -> ErrorMessages | None:
        if error_messages == Empty:
            error_messages = None
        default_messages = cast(
            "Optional[ErrorMessages]",
            default_messages if default_messages != Empty else DEFAULT_ERROR_MESSAGE_TEMPLATES,
        )
        if error_messages is not None and default_messages is not None:
            default_messages.update(cast("ErrorMessages", error_messages))
        return default_messages

    @classmethod
    def __database_add__(cls, identity: Any, data: ModelT) -> ModelT:
        return cast("ModelT", cls.__database__.add(identity, data))  # pyright: ignore[reportUnnecessaryCast,reportGeneralTypeIssues]

    @classmethod
    def __database_clear__(cls) -> None:
        for database in cls.__database_registry__.values():  # pyright: ignore[reportGeneralTypeIssues]
            database.remove_all()

    @overload
    def __collection__(self) -> InMemoryStore[ModelT]: ...

    @overload
    def __collection__(self, identity: type[AnyObject]) -> InMemoryStore[AnyObject]: ...

    def __collection__(
        self,
        identity: type[AnyObject] | None = None,
    ) -> InMemoryStore[AnyObject] | InMemoryStore[ModelT]:
        if identity:
            return self.__database__.store(identity)
        return self.__filtered_store__ or self.__database__.store(self.model_type)

    @staticmethod
    def check_not_found(item_or_none: ModelT | None) -> ModelT:
        if item_or_none is None:
            msg = "No item found when one was expected"
            raise NotFoundError(msg)
        return item_or_none

    @classmethod
    def get_id_attribute_value(
        cls,
        item: ModelT | type[ModelT],
        id_attribute: str | InstrumentedAttribute[Any] | None = None,
    ) -> Any:
        """Get value of attribute named as :attr:`id_attribute <AbstractAsyncRepository.id_attribute>` on ``item``.

        Args:
            item: Anything that should have an attribute named as :attr:`id_attribute <AbstractAsyncRepository.id_attribute>` value.
            id_attribute: Allows customization of the unique identifier to use for model fetching.
                Defaults to `None`, but can reference any surrogate or candidate key for the table.

        Returns:
            The value of attribute on ``item`` named as :attr:`id_attribute <AbstractAsyncRepository.id_attribute>`.
        """
        if isinstance(id_attribute, InstrumentedAttribute):
            id_attribute = id_attribute.key
        return getattr(item, id_attribute if id_attribute is not None else cls.id_attribute)

    @classmethod
    def set_id_attribute_value(
        cls,
        item_id: Any,
        item: ModelT,
        id_attribute: str | InstrumentedAttribute[Any] | None = None,
    ) -> ModelT:
        """Return the ``item`` after the ID is set to the appropriate attribute.

        Args:
            item_id: Value of ID to be set on instance
            item: Anything that should have an attribute named as :attr:`id_attribute <AbstractAsyncRepository.id_attribute>` value.
            id_attribute: Allows customization of the unique identifier to use for model fetching.
                Defaults to `None`, but can reference any surrogate or candidate key for the table.

        Returns:
            Item with ``item_id`` set to :attr:`id_attribute <AbstractAsyncRepository.id_attribute>`
        """
        if isinstance(id_attribute, InstrumentedAttribute):
            id_attribute = id_attribute.key
        setattr(item, id_attribute if id_attribute is not None else cls.id_attribute, item_id)
        return item

    def _exclude_unused_kwargs(self, kwargs: dict[str, Any]) -> dict[str, Any]:
        return {key: value for key, value in kwargs.items() if key not in self._exclude_kwargs}

    def _apply_limit_offset_pagination(self, result: list[ModelT], limit: int, offset: int) -> list[ModelT]:
        return result[offset:limit]

    def _filter_in_collection(
        self,
        result: list[ModelT],
        field_name: str,
        values: abc.Collection[Any],
    ) -> list[ModelT]:
        return [item for item in result if getattr(item, field_name) in values]

    def _filter_not_in_collection(
        self,
        result: list[ModelT],
        field_name: str,
        values: abc.Collection[Any],
    ) -> list[ModelT]:
        if not values:
            return result
        return [item for item in result if getattr(item, field_name) not in values]

    def _filter_on_datetime_field(
        self,
        result: list[ModelT],
        field_name: str,
        before: datetime | None = None,
        after: datetime | None = None,
        on_or_before: datetime | None = None,
        on_or_after: datetime | None = None,
    ) -> list[ModelT]:
        result_: list[ModelT] = []
        for item in result:
            attr: datetime = getattr(item, field_name)
            if before is not None and attr < before:
                result_.append(item)
            if after is not None and attr > after:
                result_.append(item)
            if on_or_before is not None and attr <= on_or_before:
                result_.append(item)
            if on_or_after is not None and attr >= on_or_after:
                result_.append(item)
        return result_

    def _filter_by_like(
        self,
        result: list[ModelT],
        field_name: str | set[str],
        value: str,
        ignore_case: bool,
    ) -> list[ModelT]:
        pattern = re.compile(rf".*{value}.*", re.IGNORECASE) if ignore_case else re.compile(rf".*{value}.*")
        fields = {field_name} if isinstance(field_name, str) else field_name
        items: list[ModelT] = []
        for field in fields:
            items.extend(
                [
                    item
                    for item in result
                    if isinstance(getattr(item, field), str) and pattern.match(getattr(item, field))
                ],
            )
        return list(set(items))

    def _filter_by_not_like(
        self,
        result: list[ModelT],
        field_name: str | set[str],
        value: str,
        ignore_case: bool,
    ) -> list[ModelT]:
        pattern = re.compile(rf".*{value}.*", re.IGNORECASE) if ignore_case else re.compile(rf".*{value}.*")
        fields = {field_name} if isinstance(field_name, str) else field_name
        items: list[ModelT] = []
        for field in fields:
            items.extend(
                [
                    item
                    for item in result
                    if isinstance(getattr(item, field), str) and pattern.match(getattr(item, field))
                ],
            )
        return list(set(result).difference(set(items)))

    def _filter_result_by_kwargs(
        self,
        result: Iterable[ModelT],
        /,
        kwargs: dict[Any, Any] | Iterable[tuple[Any, Any]],
    ) -> list[ModelT]:
        kwargs_: dict[Any, Any] = kwargs if isinstance(kwargs, dict) else dict(*kwargs)
        kwargs_ = self._exclude_unused_kwargs(kwargs_)
        try:
            return [item for item in result if all(getattr(item, field) == value for field, value in kwargs_.items())]
        except AttributeError as error:
            raise RepositoryError from error

    def _order_by(self, result: list[ModelT], field_name: str, sort_desc: bool = False) -> list[ModelT]:
        return sorted(result, key=lambda item: getattr(item, field_name), reverse=sort_desc)

    def _apply_filters(
        self,
        result: list[ModelT],
        *filters: StatementFilter | ColumnElement[bool],
        apply_pagination: bool = True,
    ) -> list[ModelT]:
        for filter_ in filters:
            if isinstance(filter_, LimitOffset):
                if apply_pagination:
                    result = self._apply_limit_offset_pagination(result, filter_.limit, filter_.offset)
            elif isinstance(filter_, BeforeAfter):
                result = self._filter_on_datetime_field(
                    result,
                    field_name=filter_.field_name,
                    before=filter_.before,
                    after=filter_.after,
                )
            elif isinstance(filter_, OnBeforeAfter):
                result = self._filter_on_datetime_field(
                    result,
                    field_name=filter_.field_name,
                    on_or_before=filter_.on_or_before,
                    on_or_after=filter_.on_or_after,
                )

            elif isinstance(filter_, NotInCollectionFilter):
                if filter_.values is not None:  # pyright: ignore  # noqa: PGH003
                    result = self._filter_not_in_collection(result, filter_.field_name, filter_.values)  # pyright: ignore  # noqa: PGH003
            elif isinstance(filter_, CollectionFilter):
                if filter_.values is not None:  # pyright: ignore  # noqa: PGH003
                    result = self._filter_in_collection(result, filter_.field_name, filter_.values)  # pyright: ignore  # noqa: PGH003
            elif isinstance(filter_, OrderBy):
                result = self._order_by(
                    result,
                    filter_.field_name,
                    sort_desc=filter_.sort_order == "desc",
                )
            elif isinstance(filter_, NotInSearchFilter):
                result = self._filter_by_not_like(
                    result,
                    filter_.field_name,
                    value=filter_.value,
                    ignore_case=bool(filter_.ignore_case),
                )
            elif isinstance(filter_, SearchFilter):
                result = self._filter_by_like(
                    result,
                    filter_.field_name,
                    value=filter_.value,
                    ignore_case=bool(filter_.ignore_case),
                )
            elif not isinstance(filter_, ColumnElement):
                msg = f"Unexpected filter: {filter_}"
                raise RepositoryError(msg)
        return result

    def _get_match_fields(
        self,
        match_fields: list[str] | str | None = None,
        id_attribute: str | None = None,
    ) -> list[str] | None:
        id_attribute = id_attribute or self.id_attribute
        match_fields = match_fields or self.match_fields
        if isinstance(match_fields, str):
            match_fields = [match_fields]
        return match_fields

    async def _list_and_count_basic(
        self,
        *filters: StatementFilter | ColumnElement[bool],
        **kwargs: Any,
    ) -> tuple[list[ModelT], int]:
        result = await self.list(*filters, **kwargs)
        return result, len(result)

    async def _list_and_count_window(
        self,
        *filters: StatementFilter | ColumnElement[bool],
        **kwargs: Any,
    ) -> tuple[list[ModelT], int]:
        return await self._list_and_count_basic(*filters, **kwargs)

    def _find_or_raise_not_found(self, id_: Any) -> ModelT:
        return self.check_not_found(self.__collection__().get_or_none(id_))

    def _find_one_or_raise_error(self, result: list[ModelT]) -> ModelT:
        if not result:
            msg = "No item found when one was expected"
            raise IntegrityError(msg)
        if len(result) > 1:
            msg = "Multiple objects when one was expected"
            raise IntegrityError(msg)
        return result[0]

    def _get_update_many_statement(
        self,
        model_type: type[ModelT],
        supports_returning: bool,
        loader_options: list[_AbstractLoad] | None,
        execution_options: dict[str, Any] | None,
    ) -> StatementLambdaElement:
        return cast("StatementLambdaElement", self.statement)

    @classmethod
    async def check_health(cls, session: AsyncSession | async_scoped_session[AsyncSession]) -> bool:  # noqa: ARG003
        return True

    async def get(
        self,
        item_id: Any,
        *,
        auto_expunge: bool | None = None,
        statement: Select[tuple[ModelT]] | StatementLambdaElement | None = None,
        id_attribute: str | InstrumentedAttribute[Any] | None = None,
        error_messages: ErrorMessages | None | EmptyType = Empty,
        load: LoadSpec | None = None,
        execution_options: dict[str, Any] | None = None,
    ) -> ModelT:
        return self._find_or_raise_not_found(item_id)

    async def get_one(
        self,
        *filters: StatementFilter | ColumnElement[bool],
        auto_expunge: bool | None = None,
        statement: Select[tuple[ModelT]] | StatementLambdaElement | None = None,
        error_messages: ErrorMessages | None | EmptyType = Empty,
        load: LoadSpec | None = None,
        execution_options: dict[str, Any] | None = None,
        **kwargs: Any,
    ) -> ModelT:
        return self.check_not_found(await self.get_one_or_none(**kwargs))

    async def get_one_or_none(
        self,
        *filters: StatementFilter | ColumnElement[bool],
        auto_expunge: bool | None = None,
        statement: Select[tuple[ModelT]] | StatementLambdaElement | None = None,
        error_messages: ErrorMessages | None | EmptyType = Empty,
        load: LoadSpec | None = None,
        execution_options: dict[str, Any] | None = None,
        **kwargs: Any,
    ) -> ModelT | None:
        result = self._filter_result_by_kwargs(self.__collection__().list(), kwargs)
        if len(result) > 1:
            msg = "Multiple objects when one was expected"
            raise IntegrityError(msg)
        return result[0] if result else None

    async def get_or_upsert(
        self,
        *filters: StatementFilter | ColumnElement[bool],
        match_fields: list[str] | str | None = None,
        upsert: bool = True,
        attribute_names: Iterable[str] | None = None,
        with_for_update: bool | None = None,
        auto_commit: bool | None = None,
        auto_expunge: bool | None = None,
        auto_refresh: bool | None = None,
        error_messages: ErrorMessages | None | EmptyType = Empty,
        load: LoadSpec | None = None,
        execution_options: dict[str, Any] | None = None,
        **kwargs: Any,
    ) -> tuple[ModelT, bool]:
        kwargs_ = self._exclude_unused_kwargs(kwargs)
        if match_fields := self._get_match_fields(match_fields=match_fields):
            match_filter = {
                # sourcery skip: remove-none-from-default-get
                field_name: kwargs_.get(field_name, None)
                for field_name in match_fields
                if kwargs_.get(field_name, None) is not None
            }
        else:
            match_filter = kwargs_
        existing = await self.get_one_or_none(**match_filter)
        if not existing:
            return (await self.add(self.model_type(**kwargs_)), True)
        if upsert:
            for field_name, new_field_value in kwargs_.items():
                field = getattr(existing, field_name, MISSING)
                if field is not MISSING and field != new_field_value:
                    setattr(existing, field_name, new_field_value)
            existing = await self.update(existing)
        return existing, False

    async def get_and_update(
        self,
        *filters: StatementFilter | ColumnElement[bool],
        match_fields: list[str] | str | None = None,
        attribute_names: Iterable[str] | None = None,
        with_for_update: bool | None = None,
        auto_commit: bool | None = None,
        auto_expunge: bool | None = None,
        auto_refresh: bool | None = None,
        error_messages: ErrorMessages | None | EmptyType = Empty,
        load: LoadSpec | None = None,
        execution_options: dict[str, Any] | None = None,
        **kwargs: Any,
    ) -> tuple[ModelT, bool]:
        kwargs_ = self._exclude_unused_kwargs(kwargs)
        if match_fields := self._get_match_fields(match_fields=match_fields):
            match_filter = {
                # sourcery skip: remove-none-from-default-get
                field_name: kwargs_.get(field_name, None)
                for field_name in match_fields
                if kwargs_.get(field_name, None) is not None
            }
        else:
            match_filter = kwargs_
        existing = await self.get_one(**match_filter)
        updated = False
        for field_name, new_field_value in kwargs_.items():
            field = getattr(existing, field_name, MISSING)
            if field is not MISSING and field != new_field_value:
                updated = True
                setattr(existing, field_name, new_field_value)
        existing = await self.update(existing)
        return existing, updated

    async def exists(self, *filters: StatementFilter | ColumnElement[bool], **kwargs: Any) -> bool:
        existing = await self.count(*filters, **kwargs)
        return existing > 0

    async def count(self, *filters: StatementFilter | ColumnElement[bool], **kwargs: Any) -> int:
        result = self._apply_filters(self.__collection__().list(), *filters)
        return len(self._filter_result_by_kwargs(result, kwargs))

    async def add(
        self,
        data: ModelT,
        *,
        auto_commit: bool | None = None,
        auto_expunge: bool | None = None,
        auto_refresh: bool | None = None,
        error_messages: ErrorMessages | None | EmptyType = Empty,
    ) -> ModelT:
        try:
            self.__database__.add(self.model_type, data)
        except KeyError as exc:
            msg = "Item already exist in collection"
            raise IntegrityError(msg) from exc
        return data

    async def add_many(
        self,
        data: list[ModelT],
        *,
        auto_commit: bool | None = None,
        auto_expunge: bool | None = None,
        error_messages: ErrorMessages | None | EmptyType = Empty,
    ) -> list[ModelT]:
        for obj in data:
            await self.add(obj)
        return data

    async def update(
        self,
        data: ModelT,
        *,
        attribute_names: Iterable[str] | None = None,
        with_for_update: bool | None = None,
        auto_commit: bool | None = None,
        auto_expunge: bool | None = None,
        auto_refresh: bool | None = None,
        id_attribute: str | InstrumentedAttribute[Any] | None = None,
        error_messages: ErrorMessages | None | EmptyType = Empty,
        load: LoadSpec | None = None,
        execution_options: dict[str, Any] | None = None,
    ) -> ModelT:
        self._find_or_raise_not_found(self.__collection__().key(data))
        return self.__collection__().update(data)

    async def update_many(
        self,
        data: list[ModelT],
        *,
        auto_commit: bool | None = None,
        auto_expunge: bool | None = None,
        error_messages: ErrorMessages | None | EmptyType = Empty,
        load: LoadSpec | None = None,
        execution_options: dict[str, Any] | None = None,
    ) -> list[ModelT]:
        return [self.__collection__().update(obj) for obj in data if obj in self.__collection__()]

    async def delete(
        self,
        item_id: Any,
        *,
        auto_commit: bool | None = None,
        auto_expunge: bool | None = None,
        id_attribute: str | InstrumentedAttribute[Any] | None = None,
        error_messages: ErrorMessages | None | EmptyType = Empty,
        load: LoadSpec | None = None,
        execution_options: dict[str, Any] | None = None,
    ) -> ModelT:
        try:
            return self._find_or_raise_not_found(item_id)
        finally:
            self.__collection__().remove(item_id)

    async def delete_many(
        self,
        item_ids: list[Any],
        *,
        auto_commit: bool | None = None,
        auto_expunge: bool | None = None,
        id_attribute: str | InstrumentedAttribute[Any] | None = None,
        chunk_size: int | None = None,
        error_messages: ErrorMessages | None | EmptyType = Empty,
        load: LoadSpec | None = None,
        execution_options: dict[str, Any] | None = None,
    ) -> list[ModelT]:
        deleted: list[ModelT] = []
        for id_ in item_ids:
            if obj := self.__collection__().get_or_none(id_):
                deleted.append(obj)
                self.__collection__().remove(id_)
        return deleted

    async def delete_where(
        self,
        *filters: StatementFilter | ColumnElement[bool],
        auto_commit: bool | None = None,
        auto_expunge: bool | None = None,
        error_messages: ErrorMessages | None | EmptyType = Empty,
        sanity_check: bool = True,
        load: LoadSpec | None = None,
        execution_options: dict[str, Any] | None = None,
        **kwargs: Any,
    ) -> list[ModelT]:
        result = self.__collection__().list()
        result = self._apply_filters(result, *filters)
        models = self._filter_result_by_kwargs(result, kwargs)
        item_ids = [getattr(model, self.id_attribute) for model in models]
        return await self.delete_many(item_ids=item_ids)

    async def upsert(
        self,
        data: ModelT,
        *,
        attribute_names: Iterable[str] | None = None,
        with_for_update: bool | None = None,
        auto_expunge: bool | None = None,
        auto_commit: bool | None = None,
        auto_refresh: bool | None = None,
        match_fields: list[str] | str | None = None,
        error_messages: ErrorMessages | None | EmptyType = Empty,
        load: LoadSpec | None = None,
        execution_options: dict[str, Any] | None = None,
    ) -> ModelT:
        # sourcery skip: assign-if-exp, reintroduce-else
        if data in self.__collection__():
            return await self.update(data)
        return await self.add(data)

    async def upsert_many(
        self,
        data: list[ModelT],
        *,
        auto_expunge: bool | None = None,
        auto_commit: bool | None = None,
        no_merge: bool = False,
        match_fields: list[str] | str | None = None,
        error_messages: ErrorMessages | None | EmptyType = Empty,
        load: LoadSpec | None = None,
        execution_options: dict[str, Any] | None = None,
    ) -> list[ModelT]:
        return [await self.upsert(item) for item in data]

    async def list_and_count(
        self,
        *filters: StatementFilter | ColumnElement[bool],
        statement: Select[tuple[ModelT]] | StatementLambdaElement | None = None,
        auto_expunge: bool | None = None,
        force_basic_query_mode: bool | None = None,
        order_by: list[OrderingPair] | OrderingPair | None = None,
        error_messages: ErrorMessages | None | EmptyType = Empty,
        load: LoadSpec | None = None,
        execution_options: dict[str, Any] | None = None,
        **kwargs: Any,
    ) -> tuple[list[ModelT], int]:
        return await self._list_and_count_basic(*filters, **kwargs)

    def filter_collection_by_kwargs(self, collection: CollectionT, /, **kwargs: Any) -> CollectionT:
        for value in self._filter_result_by_kwargs(cast("List[ModelT]", collection), kwargs):
            self.__filtered_store__.add(value)
        return collection

    async def list(self, *filters: StatementFilter | ColumnElement[bool], **kwargs: Any) -> list[ModelT]:
        result = self.__collection__().list()
        result = self._apply_filters(result, *filters)
        return self._filter_result_by_kwargs(result, kwargs)


class SQLAlchemyAsyncMockSlugRepository(
    SQLAlchemyAsyncMockRepository[ModelT],
    SQLAlchemyAsyncSlugRepositoryProtocol[ModelT],
):
    async def get_by_slug(
        self,
        slug: str,
        error_messages: ErrorMessages | None | EmptyType = Empty,
        load: LoadSpec | None = None,
        execution_options: dict[str, Any] | None = None,
        **kwargs: Any,
    ) -> ModelT | None:
        """Select record by slug value."""
        return await self.get_one_or_none(slug=slug)

    async def get_available_slug(
        self,
        value_to_slugify: str,
        **kwargs: Any,
    ) -> str:
        """Get a unique slug for the supplied value.

        If the value is found to exist, a random 4 digit character is appended to the end.

        Override this method to change the default behavior

        Args:
            value_to_slugify (str): A string that should be converted to a unique slug.
            **kwargs: stuff

        Returns:
            str: a unique slug for the supplied value.  This is safe for URLs and other unique identifiers.
        """
        slug = slugify(value_to_slugify)
        if await self._is_slug_unique(slug):
            return slug
        random_string = "".join(random.choices(string.ascii_lowercase + string.digits, k=4))  # noqa: S311
        return f"{slug}-{random_string}"

    async def _is_slug_unique(
        self,
        slug: str,
        **kwargs: Any,
    ) -> bool:
        return await self.exists(slug=slug) is False<|MERGE_RESOLUTION|>--- conflicted
+++ resolved
@@ -35,12 +35,8 @@
     SQLAlchemyInMemoryStore,
     SQLAlchemyMultiStore,
 )
-<<<<<<< HEAD
-from advanced_alchemy.repository.typing import MISSING, ModelT
-=======
 from advanced_alchemy.repository.typing import MISSING, ModelT, OrderingPair
 from advanced_alchemy.utils.dataclass import Empty, EmptyType
->>>>>>> e652fe02
 from advanced_alchemy.utils.text import slugify
 
 if TYPE_CHECKING:
