from __future__ import annotations

import random
import string
from typing import (
    TYPE_CHECKING,
    Any,
    Final,
    Iterable,
    List,
    Literal,
    Optional,
    Protocol,
    Sequence,
    cast,
    runtime_checkable,
)

from sqlalchemy import (
    Result,
    RowMapping,
    Select,
    StatementLambdaElement,
    TextClause,
    any_,
    delete,
    lambda_stmt,
    over,
    select,
    text,
    update,
)
from sqlalchemy import func as sql_func
from sqlalchemy.orm import InstrumentedAttribute

from advanced_alchemy.exceptions import ErrorMessages, NotFoundError, RepositoryError, wrap_sqlalchemy_exception
from advanced_alchemy.operations import Merge
from advanced_alchemy.repository._util import (
    DEFAULT_ERROR_MESSAGE_TEMPLATES,
    FilterableRepository,
    FilterableRepositoryProtocol,
    LoadSpec,
    get_abstract_loader_options,
    get_instrumented_attr,
)
<<<<<<< HEAD
from advanced_alchemy.repository.typing import MISSING, ModelT, T
=======
from advanced_alchemy.repository.typing import MISSING, ModelT, OrderingPair, T
from advanced_alchemy.utils.dataclass import Empty, EmptyType
>>>>>>> e652fe02
from advanced_alchemy.utils.text import slugify

if TYPE_CHECKING:
    from sqlalchemy.engine.interfaces import _CoreSingleExecuteParams  # pyright: ignore[reportPrivateUsage]
    from sqlalchemy.ext.asyncio import AsyncSession
    from sqlalchemy.ext.asyncio.scoping import async_scoped_session
    from sqlalchemy.orm.strategy_options import _AbstractLoad  # pyright: ignore[reportPrivateUsage]
    from sqlalchemy.sql import ColumnElement

    from advanced_alchemy.filters import StatementFilter

DEFAULT_INSERTMANYVALUES_MAX_PARAMETERS: Final = 950
POSTGRES_VERSION_SUPPORTING_MERGE: Final = 15


@runtime_checkable
class SQLAlchemyAsyncRepositoryProtocol(FilterableRepositoryProtocol[ModelT], Protocol[ModelT]):
    """Base Protocol"""

    id_attribute: Any
    match_fields: list[str] | str | None = None
    statement: Select[tuple[ModelT]] | StatementLambdaElement
    session: AsyncSession | async_scoped_session[AsyncSession]
    auto_expunge: bool
    auto_refresh: bool
    auto_commit: bool
    order_by: list[OrderingPair] | OrderingPair | None = None
    error_messages: ErrorMessages | None = None

    def __init__(
        self,
        *,
        statement: Select[tuple[ModelT]] | StatementLambdaElement | None = None,
        session: AsyncSession | async_scoped_session[AsyncSession],
        auto_expunge: bool = False,
        auto_refresh: bool = True,
        auto_commit: bool = False,
        load: LoadSpec | None = None,
        execution_options: dict[str, Any] | None = None,
        order_by: list[OrderingPair] | OrderingPair | None = None,
        error_messages: ErrorMessages | None | EmptyType = Empty,
        **kwargs: Any,
    ) -> None: ...

    @classmethod
    def get_id_attribute_value(
        cls,
        item: ModelT | type[ModelT],
        id_attribute: str | InstrumentedAttribute[Any] | None = None,
    ) -> Any: ...

    @classmethod
    def set_id_attribute_value(
        cls,
        item_id: Any,
        item: ModelT,
        id_attribute: str | InstrumentedAttribute[Any] | None = None,
    ) -> ModelT: ...

    @staticmethod
    def check_not_found(item_or_none: ModelT | None) -> ModelT: ...

    async def add(
        self,
        data: ModelT,
        *,
        auto_commit: bool | None = None,
        auto_expunge: bool | None = None,
        auto_refresh: bool | None = None,
        error_messages: ErrorMessages | None | EmptyType = Empty,
    ) -> ModelT: ...

    async def add_many(
        self,
        data: list[ModelT],
        *,
        auto_commit: bool | None = None,
        auto_expunge: bool | None = None,
        error_messages: ErrorMessages | None | EmptyType = Empty,
    ) -> Sequence[ModelT]: ...

    async def delete(
        self,
        item_id: Any,
        *,
        auto_commit: bool | None = None,
        auto_expunge: bool | None = None,
        id_attribute: str | InstrumentedAttribute[Any] | None = None,
        error_messages: ErrorMessages | None | EmptyType = Empty,
        load: LoadSpec | None = None,
        execution_options: dict[str, Any] | None = None,
    ) -> ModelT: ...

    async def delete_many(
        self,
        item_ids: list[Any],
        *,
        auto_commit: bool | None = None,
        auto_expunge: bool | None = None,
        id_attribute: str | InstrumentedAttribute[Any] | None = None,
        chunk_size: int | None = None,
        error_messages: ErrorMessages | None | EmptyType = Empty,
        load: LoadSpec | None = None,
        execution_options: dict[str, Any] | None = None,
    ) -> Sequence[ModelT]: ...

    async def delete_where(
        self,
        *filters: StatementFilter | ColumnElement[bool],
        auto_commit: bool | None = None,
        auto_expunge: bool | None = None,
        load: LoadSpec | None = None,
        error_messages: ErrorMessages | None | EmptyType = Empty,
        execution_options: dict[str, Any] | None = None,
        sanity_check: bool = True,
        **kwargs: Any,
    ) -> Sequence[ModelT]: ...

    async def exists(
        self,
        *filters: StatementFilter | ColumnElement[bool],
        load: LoadSpec | None = None,
        error_messages: ErrorMessages | None | EmptyType = Empty,
        execution_options: dict[str, Any] | None = None,
        **kwargs: Any,
    ) -> bool: ...

    async def get(
        self,
        item_id: Any,
        *,
        auto_expunge: bool | None = None,
        statement: Select[tuple[ModelT]] | StatementLambdaElement | None = None,
        id_attribute: str | InstrumentedAttribute[Any] | None = None,
        error_messages: ErrorMessages | None | EmptyType = Empty,
        load: LoadSpec | None = None,
        execution_options: dict[str, Any] | None = None,
    ) -> ModelT: ...

    async def get_one(
        self,
        *filters: StatementFilter | ColumnElement[bool],
        auto_expunge: bool | None = None,
        statement: Select[tuple[ModelT]] | StatementLambdaElement | None = None,
        error_messages: ErrorMessages | None | EmptyType = Empty,
        load: LoadSpec | None = None,
        execution_options: dict[str, Any] | None = None,
        **kwargs: Any,
    ) -> ModelT: ...

    async def get_one_or_none(
        self,
        *filters: StatementFilter | ColumnElement[bool],
        auto_expunge: bool | None = None,
        statement: Select[tuple[ModelT]] | StatementLambdaElement | None = None,
        error_messages: ErrorMessages | None | EmptyType = Empty,
        load: LoadSpec | None = None,
        execution_options: dict[str, Any] | None = None,
        **kwargs: Any,
    ) -> ModelT | None: ...

    async def get_or_upsert(
        self,
        *filters: StatementFilter | ColumnElement[bool],
        match_fields: list[str] | str | None = None,
        upsert: bool = True,
        attribute_names: Iterable[str] | None = None,
        with_for_update: bool | None = None,
        auto_commit: bool | None = None,
        auto_expunge: bool | None = None,
        auto_refresh: bool | None = None,
        error_messages: ErrorMessages | None | EmptyType = Empty,
        load: LoadSpec | None = None,
        execution_options: dict[str, Any] | None = None,
        **kwargs: Any,
    ) -> tuple[ModelT, bool]: ...

    async def get_and_update(
        self,
        *filters: StatementFilter | ColumnElement[bool],
        match_fields: list[str] | str | None = None,
        attribute_names: Iterable[str] | None = None,
        with_for_update: bool | None = None,
        auto_commit: bool | None = None,
        auto_expunge: bool | None = None,
        auto_refresh: bool | None = None,
        error_messages: ErrorMessages | None | EmptyType = Empty,
        load: LoadSpec | None = None,
        execution_options: dict[str, Any] | None = None,
        **kwargs: Any,
    ) -> tuple[ModelT, bool]: ...

    async def count(
        self,
        *filters: StatementFilter | ColumnElement[bool],
        statement: Select[tuple[ModelT]] | StatementLambdaElement | None = None,
        load: LoadSpec | None = None,
        error_messages: ErrorMessages | None | EmptyType = Empty,
        execution_options: dict[str, Any] | None = None,
        **kwargs: Any,
    ) -> int: ...

    async def update(
        self,
        data: ModelT,
        *,
        attribute_names: Iterable[str] | None = None,
        with_for_update: bool | None = None,
        auto_commit: bool | None = None,
        auto_expunge: bool | None = None,
        auto_refresh: bool | None = None,
        id_attribute: str | InstrumentedAttribute[Any] | None = None,
        error_messages: ErrorMessages | None | EmptyType = Empty,
        load: LoadSpec | None = None,
        execution_options: dict[str, Any] | None = None,
    ) -> ModelT: ...

    async def update_many(
        self,
        data: list[ModelT],
        *,
        auto_commit: bool | None = None,
        auto_expunge: bool | None = None,
        error_messages: ErrorMessages | None | EmptyType = Empty,
        load: LoadSpec | None = None,
        execution_options: dict[str, Any] | None = None,
    ) -> list[ModelT]: ...

    def _get_update_many_statement(
        self,
        model_type: type[ModelT],
        supports_returning: bool,
        loader_options: list[_AbstractLoad] | None,
        execution_options: dict[str, Any] | None,
    ) -> StatementLambdaElement: ...

    async def upsert(
        self,
        data: ModelT,
        *,
        attribute_names: Iterable[str] | None = None,
        with_for_update: bool | None = None,
        auto_expunge: bool | None = None,
        auto_commit: bool | None = None,
        auto_refresh: bool | None = None,
        match_fields: list[str] | str | None = None,
        error_messages: ErrorMessages | None | EmptyType = Empty,
        load: LoadSpec | None = None,
        execution_options: dict[str, Any] | None = None,
    ) -> ModelT: ...

    async def upsert_many(
        self,
        data: list[ModelT],
        *,
        auto_expunge: bool | None = None,
        auto_commit: bool | None = None,
        no_merge: bool = False,
        match_fields: list[str] | str | None = None,
        error_messages: ErrorMessages | None | EmptyType = Empty,
        load: LoadSpec | None = None,
        execution_options: dict[str, Any] | None = None,
    ) -> list[ModelT]: ...

    async def list_and_count(
        self,
        *filters: StatementFilter | ColumnElement[bool],
        auto_expunge: bool | None = None,
        statement: Select[tuple[ModelT]] | StatementLambdaElement | None = None,
        force_basic_query_mode: bool | None = None,
        error_messages: ErrorMessages | None | EmptyType = Empty,
        load: LoadSpec | None = None,
        execution_options: dict[str, Any] | None = None,
        order_by: list[OrderingPair] | OrderingPair | None = None,
        **kwargs: Any,
    ) -> tuple[list[ModelT], int]: ...

    async def list(
        self,
        *filters: StatementFilter | ColumnElement[bool],
        auto_expunge: bool | None = None,
        statement: Select[tuple[ModelT]] | StatementLambdaElement | None = None,
        error_messages: ErrorMessages | None | EmptyType = Empty,
        load: LoadSpec | None = None,
        execution_options: dict[str, Any] | None = None,
        order_by: list[OrderingPair] | OrderingPair | None = None,
        **kwargs: Any,
    ) -> list[ModelT]: ...

    @classmethod
    async def check_health(cls, session: AsyncSession | async_scoped_session[AsyncSession]) -> bool: ...


@runtime_checkable
class SQLAlchemyAsyncSlugRepositoryProtocol(SQLAlchemyAsyncRepositoryProtocol[ModelT], Protocol[ModelT]):
    async def get_by_slug(
        self,
        slug: str,
        *,
<<<<<<< HEAD
=======
        error_messages: ErrorMessages | None | EmptyType = Empty,
>>>>>>> e652fe02
        load: LoadSpec | None = None,
        execution_options: dict[str, Any] | None = None,
        **kwargs: Any,
    ) -> ModelT | None: ...

    async def get_available_slug(
        self,
        value_to_slugify: str,
        **kwargs: Any,
    ) -> str: ...


class SQLAlchemyAsyncRepository(SQLAlchemyAsyncRepositoryProtocol[ModelT], FilterableRepository[ModelT]):
    """SQLAlchemy based implementation of the repository interface."""

    id_attribute: Any = "id"
    match_fields: list[str] | str | None = None
    """List of dialects that prefer to use ``field.id = ANY(:1)`` instead of ``field.id IN (...)``."""
    _uniquify_results: bool = False
    """Optionally apply the ``unique()`` method to results before returning.

    This is useful for certain SQLAlchemy uses cases such as applying ``contains_eager`` to a query containing a one-to-many relationship
    """

    def __init__(
        self,
        *,
        statement: Select[tuple[ModelT]] | StatementLambdaElement | None = None,
        session: AsyncSession | async_scoped_session[AsyncSession],
        auto_expunge: bool = False,
        auto_refresh: bool = True,
        auto_commit: bool = False,
        order_by: list[OrderingPair] | OrderingPair | None = None,
        error_messages: ErrorMessages | None | EmptyType = Empty,
        load: LoadSpec | None = None,
        execution_options: dict[str, Any] | None = None,
        **kwargs: Any,
    ) -> None:
        """Repository pattern for SQLAlchemy models.

        Args:
            statement: To facilitate customization of the underlying select query.
            session: Session managing the unit-of-work for the operation.
            auto_expunge: Remove object from session before returning.
            auto_refresh: Refresh object from session before returning.
            auto_commit: Commit objects before returning.
            order_by: Set default order options for queries.
            load: Set default relationships to be loaded
            execution_options: Set default execution options
            error_messages: A set of custom error messages to use for operations
            **kwargs: Additional arguments.

        """
        self.auto_expunge = auto_expunge
        self.auto_refresh = auto_refresh
        self.auto_commit = auto_commit
        self.order_by = order_by
        self.session = session
        self.error_messages = self._get_error_messages(error_messages=error_messages)
        self._default_loader_options, self._loader_options_have_wildcards = get_abstract_loader_options(
            loader_options=load,
        )
        self._default_execution_options = execution_options or {}
        _statement = select(self.model_type) if statement is None else statement
        if self._default_loader_options:
            _statement = _statement.options(*self._default_loader_options)
        if self._default_execution_options:
            _statement = _statement.execution_options(**self._default_execution_options)
        self.statement = _statement
        self._dialect = self.session.bind.dialect if self.session.bind is not None else self.session.get_bind().dialect
        self._prefer_any = any(self._dialect.name == engine_type for engine_type in self.prefer_any_dialects or ())

    @staticmethod
    def _get_error_messages(
        error_messages: ErrorMessages | None | EmptyType = Empty,
        default_messages: ErrorMessages | None | EmptyType = Empty,
    ) -> ErrorMessages | None:
        if error_messages == Empty:
            error_messages = None
        default_messages = cast(
            "Optional[ErrorMessages]",
            default_messages if default_messages != Empty else DEFAULT_ERROR_MESSAGE_TEMPLATES,
        )
        if error_messages is not None and default_messages is not None:
            default_messages.update(cast("ErrorMessages", error_messages))
        return default_messages

    @classmethod
    def get_id_attribute_value(
        cls,
        item: ModelT | type[ModelT],
        id_attribute: str | InstrumentedAttribute[Any] | None = None,
    ) -> Any:
        """Get value of attribute named as :attr:`id_attribute <AbstractAsyncRepository.id_attribute>` on ``item``.

        Args:
            item: Anything that should have an attribute named as :attr:`id_attribute <AbstractAsyncRepository.id_attribute>` value.
            id_attribute: Allows customization of the unique identifier to use for model fetching.
                Defaults to `None`, but can reference any surrogate or candidate key for the table.

        Returns:
            The value of attribute on ``item`` named as :attr:`id_attribute <AbstractAsyncRepository.id_attribute>`.
        """
        if isinstance(id_attribute, InstrumentedAttribute):
            id_attribute = id_attribute.key
        return getattr(item, id_attribute if id_attribute is not None else cls.id_attribute)

    @classmethod
    def set_id_attribute_value(
        cls,
        item_id: Any,
        item: ModelT,
        id_attribute: str | InstrumentedAttribute[Any] | None = None,
    ) -> ModelT:
        """Return the ``item`` after the ID is set to the appropriate attribute.

        Args:
            item_id: Value of ID to be set on instance
            item: Anything that should have an attribute named as :attr:`id_attribute <AbstractAsyncRepository.id_attribute>` value.
            id_attribute: Allows customization of the unique identifier to use for model fetching.
                Defaults to `None`, but can reference any surrogate or candidate key for the table.

        Returns:
            Item with ``item_id`` set to :attr:`id_attribute <AbstractAsyncRepository.id_attribute>`
        """
        if isinstance(id_attribute, InstrumentedAttribute):
            id_attribute = id_attribute.key
        setattr(item, id_attribute if id_attribute is not None else cls.id_attribute, item_id)
        return item

    @staticmethod
    def check_not_found(item_or_none: ModelT | None) -> ModelT:
        """Raise :exc:`advanced_alchemy.exceptions.NotFoundError` if ``item_or_none`` is ``None``.

        Args:
            item_or_none: Item (:class:`T <T>`) to be tested for existence.

        Returns:
            The item, if it exists.
        """
        if item_or_none is None:
            msg = "No item found when one was expected"
            raise NotFoundError(msg)
        return item_or_none

    def _get_loader_options(
        self,
        loader_options: LoadSpec | None,
    ) -> tuple[list[_AbstractLoad], bool] | tuple[None, bool]:
        if loader_options is None:
            # no need to return them here; We are using the default_options, which have
            # already been added to the base stmt
            return None, self._loader_options_have_wildcards
        return get_abstract_loader_options(
            loader_options=loader_options,
            default_loader_options=self._default_loader_options,
            default_options_have_wildcards=self._loader_options_have_wildcards,
        )

    async def add(
        self,
        data: ModelT,
        *,
        auto_commit: bool | None = None,
        auto_expunge: bool | None = None,
        auto_refresh: bool | None = None,
        error_messages: ErrorMessages | None | EmptyType = Empty,
    ) -> ModelT:
        """Add ``data`` to the collection.

        Args:
            data: Instance to be added to the collection.
            auto_expunge: Remove object from session before returning. Defaults to
                :class:`SQLAlchemyAsyncRepository.auto_expunge <SQLAlchemyAsyncRepository>`.
            auto_refresh: Refresh object from session before returning. Defaults to
                :class:`SQLAlchemyAsyncRepository.auto_refresh <SQLAlchemyAsyncRepository>`
            auto_commit: Commit objects before returning. Defaults to
                :class:`SQLAlchemyAsyncRepository.auto_commit <SQLAlchemyAsyncRepository>`
            error_messages: An optional dictionary of templates to use
                for friendlier error messages to clients
        Returns:
            The added instance.
        """
        error_messages = self._get_error_messages(
            error_messages=error_messages,
            default_messages=self.error_messages,
        )
        with wrap_sqlalchemy_exception(error_messages=error_messages, dialect_name=self._dialect.name):
            instance = await self._attach_to_session(data)
            await self._flush_or_commit(auto_commit=auto_commit)
            await self._refresh(instance, auto_refresh=auto_refresh)
            self._expunge(instance, auto_expunge=auto_expunge)
            return instance

    async def add_many(
        self,
        data: list[ModelT],
        *,
        auto_commit: bool | None = None,
        auto_expunge: bool | None = None,
        error_messages: ErrorMessages | None | EmptyType = Empty,
    ) -> Sequence[ModelT]:
        """Add many `data` to the collection.

        Args:
            data: list of Instances to be added to the collection.
            auto_expunge: Remove object from session before returning. Defaults to
                :class:`SQLAlchemyAsyncRepository.auto_expunge <SQLAlchemyAsyncRepository>`.
            auto_commit: Commit objects before returning. Defaults to
                :class:`SQLAlchemyAsyncRepository.auto_commit <SQLAlchemyAsyncRepository>`
            error_messages: An optional dictionary of templates to use
                for friendlier error messages to clients
        Returns:
            The added instances.
        """
        error_messages = self._get_error_messages(
            error_messages=error_messages,
            default_messages=self.error_messages,
        )
        with wrap_sqlalchemy_exception(error_messages=error_messages, dialect_name=self._dialect.name):
            self.session.add_all(data)
            await self._flush_or_commit(auto_commit=auto_commit)
            for datum in data:
                self._expunge(datum, auto_expunge=auto_expunge)
            return data

    async def delete(
        self,
        item_id: Any,
        *,
        auto_commit: bool | None = None,
        auto_expunge: bool | None = None,
        id_attribute: str | InstrumentedAttribute[Any] | None = None,
        error_messages: ErrorMessages | None | EmptyType = Empty,
        load: LoadSpec | None = None,
        execution_options: dict[str, Any] | None = None,
    ) -> ModelT:
        """Delete instance identified by ``item_id``.

        Args:
            item_id: Identifier of instance to be deleted.
            auto_expunge: Remove object from session before returning. Defaults to
                :class:`SQLAlchemyAsyncRepository.auto_expunge <SQLAlchemyAsyncRepository>`.
            auto_commit: Commit objects before returning. Defaults to
                :class:`SQLAlchemyAsyncRepository.auto_commit <SQLAlchemyAsyncRepository>`
            id_attribute: Allows customization of the unique identifier to use for model fetching.
                Defaults to `id`, but can reference any surrogate or candidate key for the table.
            error_messages: An optional dictionary of templates to use
                for friendlier error messages to clients
            load: Set default relationships to be loaded
            execution_options: Set default execution options

        Returns:
            The deleted instance.

        Raises:
            NotFoundError: If no instance found identified by ``item_id``.
        """
        error_messages = self._get_error_messages(
            error_messages=error_messages,
            default_messages=self.error_messages,
        )
        with wrap_sqlalchemy_exception(error_messages=error_messages, dialect_name=self._dialect.name):
            instance = await self.get(
                item_id,
                id_attribute=id_attribute,
                load=load,
                execution_options=execution_options,
            )
            await self.session.delete(instance)
            await self._flush_or_commit(auto_commit=auto_commit)
            self._expunge(instance, auto_expunge=auto_expunge)
            return instance

    async def delete_many(
        self,
        item_ids: list[Any],
        *,
        auto_commit: bool | None = None,
        auto_expunge: bool | None = None,
        id_attribute: str | InstrumentedAttribute[Any] | None = None,
        chunk_size: int | None = None,
        error_messages: ErrorMessages | None | EmptyType = Empty,
        load: LoadSpec | None = None,
        execution_options: dict[str, Any] | None = None,
    ) -> Sequence[ModelT]:
        """Delete instance identified by `item_id`.

        Args:
            item_ids: Identifier of instance to be deleted.
            auto_expunge: Remove object from session before returning. Defaults to
                :class:`SQLAlchemyAsyncRepository.auto_expunge <SQLAlchemyAsyncRepository>`.
            auto_commit: Commit objects before returning. Defaults to
                :class:`SQLAlchemyAsyncRepository.auto_commit <SQLAlchemyAsyncRepository>`
            id_attribute: Allows customization of the unique identifier to use for model fetching.
                Defaults to `id`, but can reference any surrogate or candidate key for the table.
            chunk_size: Allows customization of the ``insertmanyvalues_max_parameters`` setting for the driver.
                Defaults to `950` if left unset.
            error_messages: An optional dictionary of templates to use
                for friendlier error messages to clients
            load: Set default relationships to be loaded
            execution_options: Set default execution options

        Returns:
            The deleted instances.

        """
        error_messages = self._get_error_messages(
            error_messages=error_messages,
            default_messages=self.error_messages,
        )
        with wrap_sqlalchemy_exception(error_messages=error_messages, dialect_name=self._dialect.name):
            loader_options, _loader_options_have_wildcard = self._get_loader_options(load)
            id_attribute = get_instrumented_attr(
                self.model_type,
                id_attribute if id_attribute is not None else self.id_attribute,
            )
            instances: list[ModelT] = []
            if self._prefer_any:
                chunk_size = len(item_ids) + 1
            chunk_size = self._get_insertmanyvalues_max_parameters(chunk_size)
            for idx in range(0, len(item_ids), chunk_size):
                chunk = item_ids[idx : min(idx + chunk_size, len(item_ids))]
                if self._dialect.delete_executemany_returning:
                    instances.extend(
                        await self.session.scalars(
                            self._get_delete_many_statement(
                                statement_type="delete",
                                model_type=self.model_type,
                                id_attribute=id_attribute,
                                id_chunk=chunk,
                                supports_returning=self._dialect.delete_executemany_returning,
                                loader_options=loader_options,
                                execution_options=execution_options,
                            ),
                        ),
                    )
                else:
                    instances.extend(
                        await self.session.scalars(
                            self._get_delete_many_statement(
                                statement_type="select",
                                model_type=self.model_type,
                                id_attribute=id_attribute,
                                id_chunk=chunk,
                                supports_returning=self._dialect.delete_executemany_returning,
                                loader_options=loader_options,
                                execution_options=execution_options,
                            ),
                        ),
                    )
                    await self.session.execute(
                        self._get_delete_many_statement(
                            statement_type="delete",
                            model_type=self.model_type,
                            id_attribute=id_attribute,
                            id_chunk=chunk,
                            supports_returning=self._dialect.delete_executemany_returning,
                            loader_options=loader_options,
                            execution_options=execution_options,
                        ),
                    )
            await self._flush_or_commit(auto_commit=auto_commit)
            for instance in instances:
                self._expunge(instance, auto_expunge=auto_expunge)
            return instances

    def _get_insertmanyvalues_max_parameters(self, chunk_size: int | None = None) -> int:
        return chunk_size if chunk_size is not None else DEFAULT_INSERTMANYVALUES_MAX_PARAMETERS

    async def delete_where(
        self,
        *filters: StatementFilter | ColumnElement[bool],
        auto_commit: bool | None = None,
        auto_expunge: bool | None = None,
        error_messages: ErrorMessages | None | EmptyType = Empty,
        sanity_check: bool = True,
        load: LoadSpec | None = None,
        execution_options: dict[str, Any] | None = None,
        **kwargs: Any,
    ) -> Sequence[ModelT]:
        """Delete instances specified by referenced kwargs and filters.

        Args:
            *filters: Types for specific filtering operations.
            auto_expunge: Remove object from session before returning. Defaults to
                :class:`SQLAlchemyAsyncRepository.auto_expunge <SQLAlchemyAsyncRepository>`.
            auto_commit: Commit objects before returning. Defaults to
                :class:`SQLAlchemyAsyncRepository.auto_commit <SQLAlchemyAsyncRepository>`
            error_messages: An optional dictionary of templates to use
                for friendlier error messages to clients
            sanity_check: When true, the length of selected instances is compared to the deleted row count
            load: Set default relationships to be loaded
            execution_options: Set default execution options
            **kwargs: Arguments to apply to a delete
        Returns:
            The deleted instances.

        """
        error_messages = self._get_error_messages(
            error_messages=error_messages,
            default_messages=self.error_messages,
        )
        with wrap_sqlalchemy_exception(error_messages=error_messages, dialect_name=self._dialect.name):
            loader_options, _loader_options_have_wildcard = self._get_loader_options(load)
            model_type = self.model_type
            statement = lambda_stmt(lambda: delete(model_type))  # pyright: ignore[reportUnknownLambdaType]
            if loader_options:
                statement = statement.options(*loader_options)
            if execution_options:
                statement = statement.execution_options(**execution_options)
            statement = self._filter_select_by_kwargs(statement=statement, kwargs=kwargs)
            statement = self._apply_filters(*filters, statement=statement, apply_pagination=False)
            instances: list[ModelT] = []
            if self._dialect.delete_executemany_returning:
                statement += lambda s: s.returning(model_type)  # pyright: ignore[reportUnknownLambdaType,reportUnknownMemberType]
                instances.extend(await self.session.scalars(statement))
            else:
                instances.extend(
                    await self.list(
                        *filters,
                        load=load,
                        execution_options=execution_options,
                        auto_expunge=auto_expunge,
                        **kwargs,
                    ),
                )
                result = await self.session.execute(statement)
                row_count = getattr(result, "rowcount", -2)
                if sanity_check and row_count >= 0 and len(instances) != row_count:  # pyright: ignore  # noqa: PGH003
                    # backends will return a -1 if they can't determine impacted rowcount
                    # only compare length of selected instances to results if it's >= 0
                    await self.session.rollback()
                    raise RepositoryError(detail="Deleted count does not match fetched count.  Rollback issued.")

            await self._flush_or_commit(auto_commit=auto_commit)
            for instance in instances:
                self._expunge(instance, auto_expunge=auto_expunge)
            return instances

    async def exists(
        self,
        *filters: StatementFilter | ColumnElement[bool],
        error_messages: ErrorMessages | None | EmptyType = Empty,
        load: LoadSpec | None = None,
        execution_options: dict[str, Any] | None = None,
        **kwargs: Any,
    ) -> bool:
        """Return true if the object specified by ``kwargs`` exists.

        Args:
            *filters: Types for specific filtering operations.
            error_messages: An optional dictionary of templates to use
                for friendlier error messages to clients
            load: Set default relationships to be loaded
            execution_options: Set default execution options
            **kwargs: Identifier of the instance to be retrieved.

        Returns:
            True if the instance was found.  False if not found..

        """
        error_messages = self._get_error_messages(
            error_messages=error_messages,
            default_messages=self.error_messages,
        )
        existing = await self.count(
            *filters,
            load=load,
            execution_options=execution_options,
            error_messages=error_messages,
            **kwargs,
        )
        return existing > 0

    def _to_lambda_stmt(
        self,
        statement: Select[tuple[ModelT]] | StatementLambdaElement,
        global_track_bound_values: bool = True,
        track_closure_variables: bool = True,
        enable_tracking: bool = True,
        track_bound_values: bool = True,
    ) -> StatementLambdaElement:
        if isinstance(statement, Select):
            statement = lambda_stmt(
                lambda: statement,
                track_bound_values=track_bound_values,
                global_track_bound_values=global_track_bound_values,
                track_closure_variables=track_closure_variables,
                enable_tracking=enable_tracking,
            )
        return statement

    def _get_base_stmt(
        self,
        *,
        statement: Select[tuple[ModelT]] | StatementLambdaElement,
        global_track_bound_values: bool = True,
        track_closure_variables: bool = True,
        enable_tracking: bool = True,
        track_bound_values: bool = True,
        loader_options: list[_AbstractLoad] | None,
        execution_options: dict[str, Any] | None,
    ) -> StatementLambdaElement:
        if loader_options:
            statement = statement.options(*loader_options)
        if execution_options:
            statement = statement.execution_options(**execution_options)
        return self._to_lambda_stmt(
            statement=statement,
            track_bound_values=track_bound_values,
            global_track_bound_values=global_track_bound_values,
            track_closure_variables=track_closure_variables,
            enable_tracking=enable_tracking,
        )

    def _get_delete_many_statement(
        self,
        *,
        model_type: type[ModelT],
        id_attribute: InstrumentedAttribute[Any],
        id_chunk: list[Any],
        supports_returning: bool,
        statement_type: Literal["delete", "select"] = "delete",
        loader_options: list[_AbstractLoad] | None,
        execution_options: dict[str, Any] | None,
    ) -> StatementLambdaElement:
        if statement_type == "delete":
            statement = lambda_stmt(lambda: delete(model_type))
        elif statement_type == "select":
            statement = lambda_stmt(lambda: select(model_type))
        if loader_options:
            statement = statement.options(*loader_options)
        if execution_options:
            statement = statement.execution_options(**execution_options)
        if self._prefer_any:
            statement += lambda s: s.where(any_(id_chunk) == id_attribute)  # type: ignore[arg-type]
        else:
            statement += lambda s: s.where(id_attribute.in_(id_chunk))  # pyright: ignore[reportUnknownLambdaType,reportUnknownMemberType]
        if supports_returning and statement_type != "select":
            statement += lambda s: s.returning(model_type)  # pyright: ignore[reportUnknownLambdaType,reportUnknownMemberType]

        return statement

    async def get(
        self,
        item_id: Any,
        *,
        auto_expunge: bool | None = None,
        statement: Select[tuple[ModelT]] | StatementLambdaElement | None = None,
        id_attribute: str | InstrumentedAttribute[Any] | None = None,
        error_messages: ErrorMessages | None | EmptyType = Empty,
        load: LoadSpec | None = None,
        execution_options: dict[str, Any] | None = None,
    ) -> ModelT:
        """Get instance identified by `item_id`.

        Args:
            item_id: Identifier of the instance to be retrieved.
            auto_expunge: Remove object from session before returning. Defaults to
                :class:`SQLAlchemyAsyncRepository.auto_expunge <SQLAlchemyAsyncRepository>`
            statement: To facilitate customization of the underlying select query.
                Defaults to :class:`SQLAlchemyAsyncRepository.statement <SQLAlchemyAsyncRepository>`
            id_attribute: Allows customization of the unique identifier to use for model fetching.
                Defaults to `id`, but can reference any surrogate or candidate key for the table.
            error_messages: An optional dictionary of templates to use
                for friendlier error messages to clients
            load: Set relationships to be loaded
            execution_options: Set default execution options

        Returns:
            The retrieved instance.

        Raises:
            NotFoundError: If no instance found identified by `item_id`.
        """
        error_messages = self._get_error_messages(
            error_messages=error_messages,
            default_messages=self.error_messages,
        )
        with wrap_sqlalchemy_exception(error_messages=error_messages, dialect_name=self._dialect.name):
            statement = self.statement if statement is None else statement
            loader_options, loader_options_have_wildcard = self._get_loader_options(load)
            id_attribute = id_attribute if id_attribute is not None else self.id_attribute
            statement = self._get_base_stmt(
                statement=statement,
                loader_options=loader_options,
                execution_options=execution_options,
            )
            statement = self._filter_select_by_kwargs(statement, [(id_attribute, item_id)])
            instance = (await self._execute(statement, uniquify=loader_options_have_wildcard)).scalar_one_or_none()
            instance = self.check_not_found(instance)
            self._expunge(instance, auto_expunge=auto_expunge)
            return instance

    async def get_one(
        self,
        *filters: StatementFilter | ColumnElement[bool],
        auto_expunge: bool | None = None,
        statement: Select[tuple[ModelT]] | StatementLambdaElement | None = None,
        error_messages: ErrorMessages | None | EmptyType = Empty,
        load: LoadSpec | None = None,
        execution_options: dict[str, Any] | None = None,
        **kwargs: Any,
    ) -> ModelT:
        """Get instance identified by ``kwargs``.

        Args:
            *filters: Types for specific filtering operations.
            auto_expunge: Remove object from session before returning. Defaults to
                :class:`SQLAlchemyAsyncRepository.auto_expunge <SQLAlchemyAsyncRepository>`
            statement: To facilitate customization of the underlying select query.
                Defaults to :class:`SQLAlchemyAsyncRepository.statement <SQLAlchemyAsyncRepository>`
            error_messages: An optional dictionary of templates to use
                for friendlier error messages to clients
            load: Set relationships to be loaded
            execution_options: Set default execution options
            **kwargs: Identifier of the instance to be retrieved.

        Returns:
            The retrieved instance.

        Raises:
            NotFoundError: If no instance found identified by `item_id`.
        """
        error_messages = self._get_error_messages(
            error_messages=error_messages,
            default_messages=self.error_messages,
        )
        with wrap_sqlalchemy_exception(error_messages=error_messages, dialect_name=self._dialect.name):
            statement = self.statement if statement is None else statement
            loader_options, loader_options_have_wildcard = self._get_loader_options(load)
            statement = self._get_base_stmt(
                statement=statement,
                loader_options=loader_options,
                execution_options=execution_options,
            )
            statement = self._apply_filters(*filters, apply_pagination=False, statement=statement)
            statement = self._filter_select_by_kwargs(statement, kwargs)
            instance = (await self._execute(statement, uniquify=loader_options_have_wildcard)).scalar_one_or_none()
            instance = self.check_not_found(instance)
            self._expunge(instance, auto_expunge=auto_expunge)
            return instance

    async def get_one_or_none(
        self,
        *filters: StatementFilter | ColumnElement[bool],
        auto_expunge: bool | None = None,
        statement: Select[tuple[ModelT]] | StatementLambdaElement | None = None,
        error_messages: ErrorMessages | None | EmptyType = Empty,
        load: LoadSpec | None = None,
        execution_options: dict[str, Any] | None = None,
        **kwargs: Any,
    ) -> ModelT | None:
        """Get instance identified by ``kwargs`` or None if not found.

        Args:
            *filters: Types for specific filtering operations.
            auto_expunge: Remove object from session before returning. Defaults to
                :class:`SQLAlchemyAsyncRepository.auto_expunge <SQLAlchemyAsyncRepository>`
            statement: To facilitate customization of the underlying select query.
                Defaults to :class:`SQLAlchemyAsyncRepository.statement <SQLAlchemyAsyncRepository>`
            error_messages: An optional dictionary of templates to use
                for friendlier error messages to clients
            load: Set relationships to be loaded
            execution_options: Set default execution options
            **kwargs: Identifier of the instance to be retrieved.

        Returns:
            The retrieved instance or None
        """
        error_messages = self._get_error_messages(
            error_messages=error_messages,
            default_messages=self.error_messages,
        )
        with wrap_sqlalchemy_exception(error_messages=error_messages, dialect_name=self._dialect.name):
            statement = self.statement if statement is None else statement
            loader_options, loader_options_have_wildcard = self._get_loader_options(load)
            statement = self._get_base_stmt(
                statement=statement,
                loader_options=loader_options,
                execution_options=execution_options,
            )
            statement = self._apply_filters(*filters, apply_pagination=False, statement=statement)
            statement = self._filter_select_by_kwargs(statement, kwargs)
            instance = cast(
                "Result[tuple[ModelT]]",
                (await self._execute(statement, uniquify=loader_options_have_wildcard)),
            ).scalar_one_or_none()
            if instance:
                self._expunge(instance, auto_expunge=auto_expunge)
            return instance

    async def get_or_upsert(
        self,
        *filters: StatementFilter | ColumnElement[bool],
        match_fields: list[str] | str | None = None,
        upsert: bool = True,
        attribute_names: Iterable[str] | None = None,
        with_for_update: bool | None = None,
        auto_commit: bool | None = None,
        auto_expunge: bool | None = None,
        auto_refresh: bool | None = None,
        error_messages: ErrorMessages | None | EmptyType = Empty,
        load: LoadSpec | None = None,
        execution_options: dict[str, Any] | None = None,
        **kwargs: Any,
    ) -> tuple[ModelT, bool]:
        """Get instance identified by ``kwargs`` or create if it doesn't exist.

        Args:
            *filters: Types for specific filtering operations.
            match_fields: a list of keys to use to match the existing model.  When
                empty, all fields are matched.
            upsert: When using match_fields and actual model values differ from
                `kwargs`, automatically perform an update operation on the model.
            attribute_names: an iterable of attribute names to pass into the ``update``
                method.
            with_for_update: indicating FOR UPDATE should be used, or may be a
                dictionary containing flags to indicate a more specific set of
                FOR UPDATE flags for the SELECT
            auto_expunge: Remove object from session before returning. Defaults to
                :class:`SQLAlchemyAsyncRepository.auto_expunge <SQLAlchemyAsyncRepository>`.
            auto_refresh: Refresh object from session before returning. Defaults to
                :class:`SQLAlchemyAsyncRepository.auto_refresh <SQLAlchemyAsyncRepository>`
            auto_commit: Commit objects before returning. Defaults to
                :class:`SQLAlchemyAsyncRepository.auto_commit <SQLAlchemyAsyncRepository>`
            error_messages: An optional dictionary of templates to use
                for friendlier error messages to clients
            load: Set relationships to be loaded
            execution_options: Set default execution options
            **kwargs: Identifier of the instance to be retrieved.

        Returns:
            a tuple that includes the instance and whether it needed to be created.
            When using match_fields and actual model values differ from ``kwargs``, the
            model value will be updated.
        """
        error_messages = self._get_error_messages(
            error_messages=error_messages,
            default_messages=self.error_messages,
        )
        with wrap_sqlalchemy_exception(error_messages=error_messages, dialect_name=self._dialect.name):
            if match_fields := self._get_match_fields(match_fields=match_fields):
                match_filter = {
                    field_name: kwargs.get(field_name)
                    for field_name in match_fields
                    if kwargs.get(field_name) is not None
                }
            else:
                match_filter = kwargs
            existing = await self.get_one_or_none(
                *filters,
                **match_filter,
                load=load,
                execution_options=execution_options,
            )
            if not existing:
                return (
                    await self.add(
                        self.model_type(**kwargs),
                        auto_commit=auto_commit,
                        auto_expunge=auto_expunge,
                        auto_refresh=auto_refresh,
                    ),
                    True,
                )
            if upsert:
                for field_name, new_field_value in kwargs.items():
                    field = getattr(existing, field_name, MISSING)
                    if field is not MISSING and field != new_field_value:
                        setattr(existing, field_name, new_field_value)
                existing = await self._attach_to_session(existing, strategy="merge")
                await self._flush_or_commit(auto_commit=auto_commit)
                await self._refresh(
                    existing,
                    attribute_names=attribute_names,
                    with_for_update=with_for_update,
                    auto_refresh=auto_refresh,
                )
                self._expunge(existing, auto_expunge=auto_expunge)
            return existing, False

    async def get_and_update(
        self,
        *filters: StatementFilter | ColumnElement[bool],
        match_fields: list[str] | str | None = None,
        attribute_names: Iterable[str] | None = None,
        with_for_update: bool | None = None,
        auto_commit: bool | None = None,
        auto_expunge: bool | None = None,
        auto_refresh: bool | None = None,
        error_messages: ErrorMessages | None | EmptyType = Empty,
        load: LoadSpec | None = None,
        execution_options: dict[str, Any] | None = None,
        **kwargs: Any,
    ) -> tuple[ModelT, bool]:
        """Get instance identified by ``kwargs`` and update the model if the arguments are different.

        Args:
            *filters: Types for specific filtering operations.
            match_fields: a list of keys to use to match the existing model.  When
                empty, all fields are matched.
            attribute_names: an iterable of attribute names to pass into the ``update``
                method.
            with_for_update: indicating FOR UPDATE should be used, or may be a
                dictionary containing flags to indicate a more specific set of
                FOR UPDATE flags for the SELECT
            auto_expunge: Remove object from session before returning. Defaults to
                :class:`SQLAlchemyAsyncRepository.auto_expunge <SQLAlchemyAsyncRepository>`.
            auto_refresh: Refresh object from session before returning. Defaults to
                :class:`SQLAlchemyAsyncRepository.auto_refresh <SQLAlchemyAsyncRepository>`
            auto_commit: Commit objects before returning. Defaults to
                :class:`SQLAlchemyAsyncRepository.auto_commit <SQLAlchemyAsyncRepository>`
            error_messages: An optional dictionary of templates to use
                for friendlier error messages to clients
            load: Set relationships to be loaded
            execution_options: Set default execution options
            **kwargs: Identifier of the instance to be retrieved.

        Returns:
            a tuple that includes the instance and whether it needed to be updated.
            When using match_fields and actual model values differ from ``kwargs``, the
            model value will be updated.


        Raises:
            NotFoundError: If no instance found identified by `item_id`.
        """
        error_messages = self._get_error_messages(
            error_messages=error_messages,
            default_messages=self.error_messages,
        )
        with wrap_sqlalchemy_exception(error_messages=error_messages, dialect_name=self._dialect.name):
            if match_fields := self._get_match_fields(match_fields=match_fields):
                match_filter = {
                    field_name: kwargs.get(field_name)
                    for field_name in match_fields
                    if kwargs.get(field_name) is not None
                }
            else:
                match_filter = kwargs
            existing = await self.get_one(*filters, **match_filter, load=load, execution_options=execution_options)
            updated = False
            for field_name, new_field_value in kwargs.items():
                field = getattr(existing, field_name, MISSING)
                if field is not MISSING and field != new_field_value:
                    updated = True
                    setattr(existing, field_name, new_field_value)
            existing = await self._attach_to_session(existing, strategy="merge")
            await self._flush_or_commit(auto_commit=auto_commit)
            await self._refresh(
                existing,
                attribute_names=attribute_names,
                with_for_update=with_for_update,
                auto_refresh=auto_refresh,
            )
            self._expunge(existing, auto_expunge=auto_expunge)
            return existing, updated

    async def count(
        self,
        *filters: StatementFilter | ColumnElement[bool],
        statement: Select[tuple[ModelT]] | StatementLambdaElement | None = None,
        error_messages: ErrorMessages | None | EmptyType = Empty,
        load: LoadSpec | None = None,
        execution_options: dict[str, Any] | None = None,
        **kwargs: Any,
    ) -> int:
        """Get the count of records returned by a query.

        Args:
            *filters: Types for specific filtering operations.
            statement: To facilitate customization of the underlying select query.
                Defaults to :class:`SQLAlchemyAsyncRepository.statement <SQLAlchemyAsyncRepository>`
            error_messages: An optional dictionary of templates to use
                for friendlier error messages to clients
            load: Set relationships to be loaded
            execution_options: Set default execution options
            **kwargs: Instance attribute value filters.

        Returns:
            Count of records returned by query, ignoring pagination.
        """
        error_messages = self._get_error_messages(
            error_messages=error_messages,
            default_messages=self.error_messages,
        )
        with wrap_sqlalchemy_exception(error_messages=error_messages, dialect_name=self._dialect.name):
            statement = self.statement if statement is None else statement
            loader_options, loader_options_have_wildcard = self._get_loader_options(load)
            statement = self._get_base_stmt(
                statement=statement,
                loader_options=loader_options,
                execution_options=execution_options,
            )
            statement = self._apply_filters(*filters, apply_pagination=False, statement=statement)
            statement = self._filter_select_by_kwargs(statement, kwargs)
            statement = statement.add_criteria(
                lambda s: s.with_only_columns(sql_func.count(text("1")), maintain_column_froms=True).order_by(None),
            )
            results = await self._execute(statement, uniquify=loader_options_have_wildcard)
            return cast(int, results.scalar_one())

    async def update(
        self,
        data: ModelT,
        *,
        attribute_names: Iterable[str] | None = None,
        with_for_update: bool | None = None,
        auto_commit: bool | None = None,
        auto_expunge: bool | None = None,
        auto_refresh: bool | None = None,
        id_attribute: str | InstrumentedAttribute[Any] | None = None,
        error_messages: ErrorMessages | None | EmptyType = Empty,
        load: LoadSpec | None = None,
        execution_options: dict[str, Any] | None = None,
    ) -> ModelT:
        """Update instance with the attribute values present on `data`.

        Args:
            data: An instance that should have a value for `self.id_attribute` that
                exists in the collection.
            attribute_names: an iterable of attribute names to pass into the ``update``
                method.
            with_for_update: indicating FOR UPDATE should be used, or may be a
                dictionary containing flags to indicate a more specific set of
                FOR UPDATE flags for the SELECT
            auto_expunge: Remove object from session before returning. Defaults to
                :class:`SQLAlchemyAsyncRepository.auto_expunge <SQLAlchemyAsyncRepository>`.
            auto_refresh: Refresh object from session before returning. Defaults to
                :class:`SQLAlchemyAsyncRepository.auto_refresh <SQLAlchemyAsyncRepository>`
            auto_commit: Commit objects before returning. Defaults to
                :class:`SQLAlchemyAsyncRepository.auto_commit <SQLAlchemyAsyncRepository>`
            id_attribute: Allows customization of the unique identifier to use for model fetching.
                Defaults to `id`, but can reference any surrogate or candidate key for the table.
            error_messages: An optional dictionary of templates to use
                for friendlier error messages to clients
            load: Set relationships to be loaded
            execution_options: Set default execution options

        Returns:
            The updated instance.

        Raises:
            NotFoundError: If no instance found with same identifier as `data`.
        """
        error_messages = self._get_error_messages(
            error_messages=error_messages,
            default_messages=self.error_messages,
        )
        with wrap_sqlalchemy_exception(error_messages=error_messages, dialect_name=self._dialect.name):
            item_id = self.get_id_attribute_value(
                data,
                id_attribute=id_attribute,
            )
            # this will raise for not found, and will put the item in the session
            await self.get(item_id, id_attribute=id_attribute, load=load, execution_options=execution_options)
            # this will merge the inbound data to the instance we just put in the session
            instance = await self._attach_to_session(data, strategy="merge")
            await self._flush_or_commit(auto_commit=auto_commit)
            await self._refresh(
                instance,
                attribute_names=attribute_names,
                with_for_update=with_for_update,
                auto_refresh=auto_refresh,
            )
            self._expunge(instance, auto_expunge=auto_expunge)
            return instance

    async def update_many(
        self,
        data: list[ModelT],
        *,
        auto_commit: bool | None = None,
        auto_expunge: bool | None = None,
        error_messages: ErrorMessages | None | EmptyType = Empty,
        load: LoadSpec | None = None,
        execution_options: dict[str, Any] | None = None,
    ) -> list[ModelT]:
        """Update one or more instances with the attribute values present on `data`.

        This function has an optimized bulk update based on the configured SQL dialect:
        - For backends supporting `RETURNING` with `executemany`, a single bulk update with returning clause is executed.
        - For other backends, it does a bulk update and then returns the updated data after a refresh.

        Args:
            data: A list of instances to update.  Each should have a value for `self.id_attribute` that exists in the
                collection.
            auto_expunge: Remove object from session before returning. Defaults to
                :class:`SQLAlchemyAsyncRepository.auto_expunge <SQLAlchemyAsyncRepository>`.
            auto_commit: Commit objects before returning. Defaults to
                :class:`SQLAlchemyAsyncRepository.auto_commit <SQLAlchemyAsyncRepository>`
            error_messages: An optional dictionary of templates to use
                for friendlier error messages to clients
            load: Set default relationships to be loaded
            execution_options: Set default execution options

        Returns:
            The updated instances.

        Raises:
            NotFoundError: If no instance found with same identifier as `data`.
        """
        error_messages = self._get_error_messages(
            error_messages=error_messages,
            default_messages=self.error_messages,
        )
        data_to_update: list[dict[str, Any]] = [v.to_dict() if isinstance(v, self.model_type) else v for v in data]  # type: ignore[misc]
        with wrap_sqlalchemy_exception(error_messages=error_messages, dialect_name=self._dialect.name):
            loader_options = self._get_loader_options(load)[0]
            supports_returning = self._dialect.update_executemany_returning and self._dialect.name != "oracle"
            statement = self._get_update_many_statement(
                self.model_type,
                supports_returning,
                loader_options=loader_options,
                execution_options=execution_options,
            )
            execution_options = execution_options if execution_options is not None else {}
            if supports_returning:
                instances = list(
                    await self.session.scalars(
                        statement,
                        cast("_CoreSingleExecuteParams", data_to_update),  # this is not correct but the only way
                        # currently to deal with an SQLAlchemy typing issue. See
                        # https://github.com/sqlalchemy/sqlalchemy/discussions/9925
                        execution_options=execution_options,
                    ),
                )
                await self._flush_or_commit(auto_commit=auto_commit)
                for instance in instances:
                    self._expunge(instance, auto_expunge=auto_expunge)
                return instances
            await self.session.execute(statement, data_to_update, execution_options=execution_options)
            await self._flush_or_commit(auto_commit=auto_commit)
            return data

    def _get_update_many_statement(
        self,
        model_type: type[ModelT],
        supports_returning: bool,
        loader_options: list[_AbstractLoad] | None,
        execution_options: dict[str, Any] | None,
    ) -> StatementLambdaElement:
        statement = lambda_stmt(lambda: update(model_type))
        if supports_returning:
            statement += lambda s: s.returning(model_type)  # pyright: ignore[reportUnknownLambdaType,reportUnknownMemberType]
        if loader_options:
            statement = statement.add_criteria(
                lambda s: s.options(*loader_options),
                track_bound_values=False,
                track_closure_variables=False,
                enable_tracking=False,
            )
        if execution_options:
            statement = statement.add_criteria(
                lambda s: s.execution_options(**execution_options),
                track_bound_values=False,
                track_closure_variables=False,
                enable_tracking=False,
            )
        return statement

    async def list_and_count(
        self,
        *filters: StatementFilter | ColumnElement[bool],
        statement: Select[tuple[ModelT]] | StatementLambdaElement | None = None,
        auto_expunge: bool | None = None,
        force_basic_query_mode: bool | None = None,
        order_by: list[OrderingPair] | OrderingPair | None = None,
        error_messages: ErrorMessages | None | EmptyType = Empty,
        load: LoadSpec | None = None,
        execution_options: dict[str, Any] | None = None,
        **kwargs: Any,
    ) -> tuple[list[ModelT], int]:
        """List records with total count.

        Args:
            *filters: Types for specific filtering operations.
            statement: To facilitate customization of the underlying select query.
                Defaults to :class:`SQLAlchemyAsyncRepository.statement <SQLAlchemyAsyncRepository>`
            auto_expunge: Remove object from session before returning. Defaults to
                :class:`SQLAlchemyAsyncRepository.auto_expunge <SQLAlchemyAsyncRepository>`.
            force_basic_query_mode: Force list and count to use two queries instead of an analytical window function.
            order_by: Set default order options for queries.
            error_messages: An optional dictionary of templates to use
                for friendlier error messages to clients
            load: Set relationships to be loaded
            execution_options: Set default execution options
            **kwargs: Instance attribute value filters.

        Returns:
            Count of records returned by query, ignoring pagination.
        """
        error_messages = self._get_error_messages(
            error_messages=error_messages,
            default_messages=self.error_messages,
        )
        if self._dialect.name in {"spanner", "spanner+spanner"} or force_basic_query_mode:
            return await self._list_and_count_basic(
                *filters,
                auto_expunge=auto_expunge,
                statement=statement,
                load=load,
                execution_options=execution_options,
                order_by=order_by,
                error_messages=error_messages,
                **kwargs,
            )
        return await self._list_and_count_window(
            *filters,
            auto_expunge=auto_expunge,
            statement=statement,
            load=load,
            execution_options=execution_options,
            error_messages=error_messages,
            order_by=order_by,
            **kwargs,
        )

    def _expunge(self, instance: ModelT, auto_expunge: bool | None) -> None:
        if auto_expunge is None:
            auto_expunge = self.auto_expunge

        return self.session.expunge(instance) if auto_expunge else None

    async def _flush_or_commit(self, auto_commit: bool | None) -> None:
        if auto_commit is None:
            auto_commit = self.auto_commit

        return await self.session.commit() if auto_commit else await self.session.flush()

    async def _refresh(
        self,
        instance: ModelT,
        auto_refresh: bool | None,
        attribute_names: Iterable[str] | None = None,
        with_for_update: bool | None = None,
    ) -> None:
        if auto_refresh is None:
            auto_refresh = self.auto_refresh

        return (
            await self.session.refresh(
                instance=instance,
                attribute_names=attribute_names,
                with_for_update=with_for_update,
            )
            if auto_refresh
            else None
        )

    async def _list_and_count_window(
        self,
        *filters: StatementFilter | ColumnElement[bool],
        auto_expunge: bool | None = None,
        statement: Select[tuple[ModelT]] | StatementLambdaElement | None = None,
        order_by: list[OrderingPair] | OrderingPair | None = None,
        error_messages: ErrorMessages | None | EmptyType = Empty,
        load: LoadSpec | None = None,
        execution_options: dict[str, Any] | None = None,
        **kwargs: Any,
    ) -> tuple[list[ModelT], int]:
        """List records with total count.

        Args:
            *filters: Types for specific filtering operations.
            auto_expunge: Remove object from session before returning. Defaults to
                :class:`SQLAlchemyAsyncRepository.auto_expunge <SQLAlchemyAsyncRepository>`
            statement: To facilitate customization of the underlying select query.
                Defaults to :class:`SQLAlchemyAsyncRepository.statement <SQLAlchemyAsyncRepository>`
            order_by: list[OrderingPair] | OrderingPair | None = None,
            error_messages: An optional dictionary of templates to use
                for friendlier error messages to clients
            load: Set relationships to be loaded
            execution_options: Set default execution options
            **kwargs: Instance attribute value filters.

        Returns:
            Count of records returned by query using an analytical window function, ignoring pagination.
        """
        error_messages = self._get_error_messages(
            error_messages=error_messages,
            default_messages=self.error_messages,
        )
        with wrap_sqlalchemy_exception(error_messages=error_messages, dialect_name=self._dialect.name):
            statement = self.statement if statement is None else statement
            loader_options, loader_options_have_wildcard = self._get_loader_options(load)
            statement = self._get_base_stmt(
                statement=statement,
                loader_options=loader_options,
                execution_options=execution_options,
            )
            if order_by is None:
                order_by = self.order_by or []
            statement = self._apply_order_by(statement=statement, order_by=order_by)
            statement = statement.add_criteria(
                lambda s: s.add_columns(over(sql_func.count())),
                enable_tracking=False,
            )
            statement = self._apply_filters(*filters, statement=statement)
            statement = self._filter_select_by_kwargs(statement, kwargs)
            result = await self._execute(statement, uniquify=loader_options_have_wildcard)
            count: int = 0
            instances: list[ModelT] = []
            for i, (instance, count_value) in enumerate(result):
                self._expunge(instance, auto_expunge=auto_expunge)
                instances.append(instance)
                if i == 0:
                    count = count_value
            return instances, count

    async def _list_and_count_basic(
        self,
        *filters: StatementFilter | ColumnElement[bool],
        auto_expunge: bool | None = None,
        statement: Select[tuple[ModelT]] | StatementLambdaElement | None = None,
        order_by: list[OrderingPair] | OrderingPair | None = None,
        error_messages: ErrorMessages | None | EmptyType = Empty,
        load: LoadSpec | None = None,
        execution_options: dict[str, Any] | None = None,
        **kwargs: Any,
    ) -> tuple[list[ModelT], int]:
        """List records with total count.

        Args:
            *filters: Types for specific filtering operations.
            auto_expunge: Remove object from session before returning. Defaults to
                :class:`SQLAlchemyAsyncRepository.auto_expunge <SQLAlchemyAsyncRepository>`
            statement: To facilitate customization of the underlying select query.
                Defaults to :class:`SQLAlchemyAsyncRepository.statement <SQLAlchemyAsyncRepository>`
            order_by: Set default order options for queries.
            error_messages: An optional dictionary of templates to use
                for friendlier error messages to clients
            load: Set relationships to be loaded
            execution_options: Set default execution options
            **kwargs: Instance attribute value filters.

        Returns:
            Count of records returned by query using 2 queries, ignoring pagination.
        """
        error_messages = self._get_error_messages(
            error_messages=error_messages,
            default_messages=self.error_messages,
        )
        with wrap_sqlalchemy_exception(error_messages=error_messages, dialect_name=self._dialect.name):
            statement = self.statement if statement is None else statement
            loader_options, loader_options_have_wildcard = self._get_loader_options(load)
            statement = self._get_base_stmt(
                statement=statement,
                loader_options=loader_options,
                execution_options=execution_options,
            )
            if order_by is None:
                order_by = self.order_by or []
            statement = self._apply_order_by(statement=statement, order_by=order_by)
            statement = self._apply_filters(*filters, statement=statement)
            statement = self._filter_select_by_kwargs(statement, kwargs)
            count_result = await self.session.execute(
                self._get_count_stmt(
                    statement,
                    loader_options=loader_options,
                    execution_options=execution_options,
                ),
            )
            count = count_result.scalar_one()
            result = await self._execute(statement, uniquify=loader_options_have_wildcard)
            instances: list[ModelT] = []
            for (instance,) in result:
                self._expunge(instance, auto_expunge=auto_expunge)
                instances.append(instance)
            return instances, count

    def _get_count_stmt(
        self,
        statement: StatementLambdaElement,
        loader_options: list[_AbstractLoad] | None,
        execution_options: dict[str, Any] | None,
    ) -> StatementLambdaElement:
        if loader_options:
            statement = statement.options(*loader_options)
        if execution_options:
            statement = statement.execution_options(**execution_options)
        return statement.add_criteria(
            lambda s: s.with_only_columns(sql_func.count(), maintain_column_froms=True).order_by(None),
            enable_tracking=False,
            track_closure_variables=False,
        )

    async def upsert(
        self,
        data: ModelT,
        *,
        attribute_names: Iterable[str] | None = None,
        with_for_update: bool | None = None,
        auto_expunge: bool | None = None,
        auto_commit: bool | None = None,
        auto_refresh: bool | None = None,
        match_fields: list[str] | str | None = None,
        error_messages: ErrorMessages | None | EmptyType = Empty,
        load: LoadSpec | None = None,
        execution_options: dict[str, Any] | None = None,
    ) -> ModelT:
        """Update or create instance.

        Updates instance with the attribute values present on `data`, or creates a new instance if
        one doesn't exist.

        Args:
            data: Instance to update existing, or be created. Identifier used to determine if an
                existing instance exists is the value of an attribute on `data` named as value of
                `self.id_attribute`.
            attribute_names: an iterable of attribute names to pass into the ``update`` method.
            with_for_update: indicating FOR UPDATE should be used, or may be a
                dictionary containing flags to indicate a more specific set of
                FOR UPDATE flags for the SELECT
            auto_expunge: Remove object from session before returning. Defaults to
                :class:`SQLAlchemyAsyncRepository.auto_expunge <SQLAlchemyAsyncRepository>`.
            auto_refresh: Refresh object from session before returning. Defaults to
                :class:`SQLAlchemyAsyncRepository.auto_refresh <SQLAlchemyAsyncRepository>`
            auto_commit: Commit objects before returning. Defaults to
                :class:`SQLAlchemyAsyncRepository.auto_commit <SQLAlchemyAsyncRepository>`
            match_fields: a list of keys to use to match the existing model.  When
                empty, all fields are matched.
            error_messages: An optional dictionary of templates to use
                for friendlier error messages to clients
            load: Set relationships to be loaded
            execution_options: Set default execution options

        Returns:
            The updated or created instance.

        Raises:
            NotFoundError: If no instance found with same identifier as `data`.
        """
        error_messages = self._get_error_messages(
            error_messages=error_messages,
            default_messages=self.error_messages,
        )
        if match_fields := self._get_match_fields(match_fields=match_fields):
            match_filter = {
                field_name: getattr(data, field_name, None)
                for field_name in match_fields
                if getattr(data, field_name, None) is not None
            }
        elif getattr(data, self.id_attribute, None) is not None:
            match_filter = {self.id_attribute: getattr(data, self.id_attribute, None)}
        else:
            match_filter = data.to_dict(exclude={self.id_attribute})
        existing = await self.get_one_or_none(load=load, execution_options=execution_options, **match_filter)
        if not existing:
            return await self.add(
                data,
                auto_commit=auto_commit,
                auto_expunge=auto_expunge,
                auto_refresh=auto_refresh,
            )
        with wrap_sqlalchemy_exception(error_messages=error_messages, dialect_name=self._dialect.name):
            for field_name, new_field_value in data.to_dict(exclude={self.id_attribute}).items():
                field = getattr(existing, field_name, MISSING)
                if field is not MISSING and field != new_field_value:
                    setattr(existing, field_name, new_field_value)
            instance = await self._attach_to_session(existing, strategy="merge")
            await self._flush_or_commit(auto_commit=auto_commit)
            await self._refresh(
                instance,
                attribute_names=attribute_names,
                with_for_update=with_for_update,
                auto_refresh=auto_refresh,
            )
            self._expunge(instance, auto_expunge=auto_expunge)
            return instance

    def _supports_merge_operations(self, force_disable_merge: bool = False) -> bool:
        return (
            (
                self._dialect.server_version_info is not None
                and self._dialect.server_version_info[0] >= POSTGRES_VERSION_SUPPORTING_MERGE
                and self._dialect.name == "postgresql"
            )
            or self._dialect.name == "oracle"
        ) and not force_disable_merge

    def _get_merge_stmt(
        self,
        into: Any,
        using: Any,
        on: Any,
    ) -> Merge:
        return Merge(into=into, using=using, on=on)

    async def upsert_many(
        self,
        data: list[ModelT],
        *,
        auto_expunge: bool | None = None,
        auto_commit: bool | None = None,
        no_merge: bool = False,
        match_fields: list[str] | str | None = None,
        error_messages: ErrorMessages | None | EmptyType = Empty,
        load: LoadSpec | None = None,
        execution_options: dict[str, Any] | None = None,
    ) -> list[ModelT]:
        """Update or create instance.

        Update instances with the attribute values present on `data`, or create a new instance if
        one doesn't exist.

        !!! tip
            In most cases, you will want to set `match_fields` to the combination of attributes, excluded the primary key, that define uniqueness for a row.

        Args:
            data: Instance to update existing, or be created. Identifier used to determine if an
                existing instance exists is the value of an attribute on ``data`` named as value of
                :attr:`~advanced_alchemy.repository.AbstractAsyncRepository.id_attribute`.
            auto_expunge: Remove object from session before returning. Defaults to
                :class:`SQLAlchemyAsyncRepository.auto_expunge <SQLAlchemyAsyncRepository>`.
            auto_commit: Commit objects before returning. Defaults to
                :class:`SQLAlchemyAsyncRepository.auto_commit <SQLAlchemyAsyncRepository>`
            no_merge: Skip the usage of optimized Merge statements
                :class:`SQLAlchemyAsyncRepository.auto_commit <SQLAlchemyAsyncRepository>`
            match_fields: a list of keys to use to match the existing model.  When
                empty, automatically uses ``self.id_attribute`` (`id` by default) to match .
            error_messages: An optional dictionary of templates to use
                for friendlier error messages to clients
            load: Set default relationships to be loaded
            execution_options: Set default execution options

        Returns:
            The updated or created instance.

        Raises:
            NotFoundError: If no instance found with same identifier as ``data``.
        """
        error_messages = self._get_error_messages(
            error_messages=error_messages,
            default_messages=self.error_messages,
        )
        instances: list[ModelT] = []
        data_to_update: list[ModelT] = []
        data_to_insert: list[ModelT] = []
        match_fields = self._get_match_fields(match_fields=match_fields)
        if match_fields is None:
            match_fields = [self.id_attribute]
        match_filter: list[StatementFilter | ColumnElement[bool]] = []
        if match_fields:
            for field_name in match_fields:
                field = get_instrumented_attr(self.model_type, field_name)
                matched_values = [
                    field_data for datum in data if (field_data := getattr(datum, field_name)) is not None
                ]
                match_filter.append(any_(matched_values) == field if self._prefer_any else field.in_(matched_values))  # type: ignore[arg-type]

        with wrap_sqlalchemy_exception(error_messages=error_messages, dialect_name=self._dialect.name):
            existing_objs = await self.list(
                *match_filter,
                load=load,
                execution_options=execution_options,
                auto_expunge=False,
            )
            for field_name in match_fields:
                field = get_instrumented_attr(self.model_type, field_name)
                matched_values = list(
                    {getattr(datum, field_name) for datum in existing_objs if datum},  # ensure the list is unique
                )
                match_filter.append(any_(matched_values) == field if self._prefer_any else field.in_(matched_values))  # type: ignore[arg-type]
            existing_ids = self._get_object_ids(existing_objs=existing_objs)
            data = self._merge_on_match_fields(data, existing_objs, match_fields)
            for datum in data:
                if getattr(datum, self.id_attribute, None) in existing_ids:
                    data_to_update.append(datum)
                else:
                    data_to_insert.append(datum)
            if data_to_insert:
                instances.extend(
                    await self.add_many(data_to_insert, auto_commit=False, auto_expunge=False),
                )
            if data_to_update:
                instances.extend(
                    await self.update_many(
                        data_to_update,
                        auto_commit=False,
                        auto_expunge=False,
                        load=load,
                        execution_options=execution_options,
                    ),
                )
            await self._flush_or_commit(auto_commit=auto_commit)
            for instance in instances:
                self._expunge(instance, auto_expunge=auto_expunge)
        return instances

    def _get_object_ids(self, existing_objs: list[ModelT]) -> list[Any]:
        return [obj_id for datum in existing_objs if (obj_id := getattr(datum, self.id_attribute)) is not None]

    def _get_match_fields(
        self,
        match_fields: list[str] | str | None = None,
        id_attribute: str | None = None,
    ) -> list[str] | None:
        id_attribute = id_attribute or self.id_attribute
        match_fields = match_fields or self.match_fields
        if isinstance(match_fields, str):
            match_fields = [match_fields]
        return match_fields

    def _merge_on_match_fields(
        self,
        data: list[ModelT],
        existing_data: list[ModelT],
        match_fields: list[str] | str | None = None,
    ) -> list[ModelT]:
        match_fields = self._get_match_fields(match_fields=match_fields)
        if match_fields is None:
            match_fields = [self.id_attribute]
        for existing_datum in existing_data:
            for _row_id, datum in enumerate(data):
                match = all(
                    getattr(datum, field_name) == getattr(existing_datum, field_name) for field_name in match_fields
                )
                if match and getattr(existing_datum, self.id_attribute) is not None:
                    setattr(datum, self.id_attribute, getattr(existing_datum, self.id_attribute))
        return data

    async def list(
        self,
        *filters: StatementFilter | ColumnElement[bool],
        auto_expunge: bool | None = None,
        statement: Select[tuple[ModelT]] | StatementLambdaElement | None = None,
        order_by: list[OrderingPair] | OrderingPair | None = None,
        error_messages: ErrorMessages | None | EmptyType = Empty,
        load: LoadSpec | None = None,
        execution_options: dict[str, Any] | None = None,
        **kwargs: Any,
    ) -> list[ModelT]:
        """Get a list of instances, optionally filtered.

        Args:
            *filters: Types for specific filtering operations.
            auto_expunge: Remove object from session before returning. Defaults to
                :class:`SQLAlchemyAsyncRepository.auto_expunge <SQLAlchemyAsyncRepository>`
            statement: To facilitate customization of the underlying select query.
                Defaults to :class:`SQLAlchemyAsyncRepository.statement <SQLAlchemyAsyncRepository>`
            order_by: Set default order options for queries.
            error_messages: An optional dictionary of templates to use
                for friendlier error messages to clients
            load: Set relationships to be loaded
            execution_options: Set default execution options
            **kwargs: Instance attribute value filters.

        Returns:
            The list of instances, after filtering applied.
        """
        error_messages = self._get_error_messages(
            error_messages=error_messages,
            default_messages=self.error_messages,
        )
        with wrap_sqlalchemy_exception(error_messages=error_messages, dialect_name=self._dialect.name):
            statement = self.statement if statement is None else statement
            loader_options, loader_options_have_wildcard = self._get_loader_options(load)
            statement = self._get_base_stmt(
                statement=statement,
                loader_options=loader_options,
                execution_options=execution_options,
            )
            if order_by is None:
                order_by = self.order_by or []
            statement = self._apply_order_by(statement=statement, order_by=order_by)
            statement = self._apply_filters(*filters, statement=statement)
            statement = self._filter_select_by_kwargs(statement, kwargs)
            result = await self._execute(statement, uniquify=loader_options_have_wildcard)
            instances = list(result.scalars())
            for instance in instances:
                self._expunge(instance, auto_expunge=auto_expunge)
            return cast("List[ModelT]", instances)

    def filter_collection_by_kwargs(
        self,
        collection: Select[tuple[ModelT]] | StatementLambdaElement,
        /,
        **kwargs: Any,
    ) -> StatementLambdaElement:
        """Filter the collection by kwargs.

        Args:
            collection: statement to filter
            **kwargs: key/value pairs such that objects remaining in the collection after filtering
                have the property that their attribute named `key` has value equal to `value`.
        """
        with wrap_sqlalchemy_exception(error_messages=self.error_messages):
            if not isinstance(collection, StatementLambdaElement):
                collection = lambda_stmt(lambda: collection)
            collection += lambda s: s.filter_by(**kwargs)  # pyright: ignore[reportUnknownLambdaType,reportUnknownMemberType]
            return collection

    @classmethod
    async def check_health(cls, session: AsyncSession | async_scoped_session[AsyncSession]) -> bool:
        """Perform a health check on the database.

        Args:
            session: through which we run a check statement

        Returns:
            ``True`` if healthy.
        """
        with wrap_sqlalchemy_exception():
            return (  # type: ignore[no-any-return]
                await session.execute(cls._get_health_check_statement(session))
            ).scalar_one() == 1

    @staticmethod
    def _get_health_check_statement(session: AsyncSession | async_scoped_session[AsyncSession]) -> TextClause:
        if session.bind and session.bind.dialect.name == "oracle":
            return text("SELECT 1 FROM DUAL")
        return text("SELECT 1")

    async def _attach_to_session(
        self,
        model: ModelT,
        strategy: Literal["add", "merge"] = "add",
        load: bool = True,
    ) -> ModelT:
        """Attach detached instance to the session.

        Args:
            model: The instance to be attached to the session.
            strategy: How the instance should be attached.
                - "add": New instance added to session
                - "merge": Instance merged with existing, or new one added.
            load: Boolean, when False, merge switches into
                a "high performance" mode which causes it to forego emitting history
                events as well as all database access.  This flag is used for
                cases such as transferring graphs of objects into a session
                from a second level cache, or to transfer just-loaded objects
                into the session owned by a worker thread or process
                without re-querying the database.

        Returns:
            Instance attached to the session - if `"merge"` strategy, may not be same instance
            that was provided.
        """
        if strategy == "add":
            self.session.add(model)
            return model
        if strategy == "merge":
            return await self.session.merge(model, load=load)
        msg = "Unexpected value for `strategy`, must be `'add'` or `'merge'`"  # type: ignore[unreachable]
        raise ValueError(msg)

    async def _execute(
        self,
        statement: Select[Any] | StatementLambdaElement,
        uniquify: bool = False,
    ) -> Result[Any]:
        result = await self.session.execute(statement)
        if uniquify or self._uniquify_results:
            result = result.unique()
        return result


class SQLAlchemyAsyncSlugRepository(
    SQLAlchemyAsyncRepository[ModelT],
    SQLAlchemyAsyncSlugRepositoryProtocol[ModelT],
):
    """Extends the repository to include slug model features.."""

    async def get_by_slug(
        self,
        slug: str,
        error_messages: ErrorMessages | None | EmptyType = Empty,
        load: LoadSpec | None = None,
        execution_options: dict[str, Any] | None = None,
        **kwargs: Any,
    ) -> ModelT | None:
        """Select record by slug value."""
        return await self.get_one_or_none(
            slug=slug,
            load=load,
            execution_options=execution_options,
            error_messages=error_messages,
        )

    async def get_available_slug(
        self,
        value_to_slugify: str,
        **kwargs: Any,
    ) -> str:
        """Get a unique slug for the supplied value.

        If the value is found to exist, a random 4 digit character is appended to the end.

        Override this method to change the default behavior

        Args:
            value_to_slugify (str): A string that should be converted to a unique slug.
            **kwargs: stuff

        Returns:
            str: a unique slug for the supplied value.  This is safe for URLs and other unique identifiers.
        """
        slug = slugify(value_to_slugify)
        if await self._is_slug_unique(slug):
            return slug
        random_string = "".join(random.choices(string.ascii_lowercase + string.digits, k=4))  # noqa: S311
        return f"{slug}-{random_string}"

    async def _is_slug_unique(
        self,
        slug: str,
        load: LoadSpec | None = None,
        execution_options: dict[str, Any] | None = None,
        **kwargs: Any,
    ) -> bool:
        return await self.exists(slug=slug, load=load, execution_options=execution_options, **kwargs) is False


class SQLAlchemyAsyncQueryRepository:
    """SQLAlchemy Query Repository.

    This is a loosely typed helper to query for when you need to select data in ways that don't align to the normal repository pattern.
    """

    error_messages: ErrorMessages | None = None

    def __init__(
        self,
        *,
        session: AsyncSession | async_scoped_session[AsyncSession],
        error_messages: ErrorMessages | None = None,
        **kwargs: Any,
    ) -> None:
        """Repository pattern for SQLAlchemy models.

        Args:
            session: Session managing the unit-of-work for the operation.
            error_messages: A set of error messages to use for operations.
            **kwargs: Additional arguments.

        """
        super().__init__(**kwargs)
        self.session = session
        self.error_messages = error_messages
        self._dialect = self.session.bind.dialect if self.session.bind is not None else self.session.get_bind().dialect

    async def get_one(
        self,
        statement: Select[tuple[Any]],
        **kwargs: Any,
    ) -> RowMapping:
        """Get instance identified by ``kwargs``.

        Args:
            statement: To facilitate customization of the underlying select query.
                Defaults to :class:`SQLAlchemyAsyncRepository.statement <SQLAlchemyAsyncRepository>`
            **kwargs: Instance attribute value filters.

        Returns:
            The retrieved instance.

        Raises:
            NotFoundError: If no instance found identified by `item_id`.
        """
        with wrap_sqlalchemy_exception(error_messages=self.error_messages):
            statement = self._filter_statement_by_kwargs(statement, **kwargs)
            instance = (await self.execute(statement)).scalar_one_or_none()
            return self.check_not_found(instance)

    async def get_one_or_none(
        self,
        statement: Select[Any],
        **kwargs: Any,
    ) -> RowMapping | None:
        """Get instance identified by ``kwargs`` or None if not found.

        Args:
            statement: To facilitate customization of the underlying select query.\
            **kwargs: Instance attribute value filters.

        Returns:
            The retrieved instance or None
        """
        with wrap_sqlalchemy_exception(error_messages=self.error_messages):
            statement = self._filter_statement_by_kwargs(statement, **kwargs)
            instance = (await self.execute(statement)).scalar_one_or_none()
            return instance or None

    async def count(self, statement: Select[Any], **kwargs: Any) -> int:
        """Get the count of records returned by a query.

        Args:
            statement: To facilitate customization of the underlying select query.
            **kwargs: Instance attribute value filters.

        Returns:
            Count of records returned by query, ignoring pagination.
        """
        with wrap_sqlalchemy_exception(error_messages=self.error_messages):
            statement = statement.with_only_columns(sql_func.count(text("1")), maintain_column_froms=True).order_by(
                None,
            )
            statement = self._filter_statement_by_kwargs(statement, **kwargs)
            results = await self.execute(statement)
            return results.scalar_one()  # type: ignore  # noqa: PGH003

    async def list_and_count(
        self,
        statement: Select[Any],
        force_basic_query_mode: bool | None = None,
        **kwargs: Any,
    ) -> tuple[list[RowMapping], int]:
        """List records with total count.

        Args:
            statement: To facilitate customization of the underlying select query.
                Defaults to :class:`SQLAlchemyAsyncRepository.statement <SQLAlchemyAsyncRepository>`
            force_basic_query_mode: Force list and count to use two queries instead of an analytical window function.
            **kwargs: Instance attribute value filters.

        Returns:
            Count of records returned by query, ignoring pagination.
        """
        if self._dialect.name in {"spanner", "spanner+spanner"} or force_basic_query_mode:
            return await self._list_and_count_basic(statement=statement, **kwargs)
        return await self._list_and_count_window(statement=statement, **kwargs)

    async def _list_and_count_window(
        self,
        statement: Select[Any],
        **kwargs: Any,
    ) -> tuple[list[RowMapping], int]:
        """List records with total count.

        Args:
            *filters: Types for specific filtering operations.
            statement: To facilitate customization of the underlying select query.
                Defaults to :class:`SQLAlchemyAsyncRepository.statement <SQLAlchemyAsyncRepository>`
            **kwargs: Instance attribute value filters.

        Returns:
            Count of records returned by query using an analytical window function, ignoring pagination.
        """

        with wrap_sqlalchemy_exception(error_messages=self.error_messages):
            statement = statement.add_columns(over(sql_func.count(text("1"))))
            statement = self._filter_statement_by_kwargs(statement, **kwargs)
            result = await self.execute(statement)
            count: int = 0
            instances: list[RowMapping] = []
            for i, (instance, count_value) in enumerate(result):
                instances.append(instance)
                if i == 0:
                    count = count_value
            return instances, count

    def _get_count_stmt(self, statement: Select[Any]) -> Select[Any]:
        return statement.with_only_columns(sql_func.count(text("1")), maintain_column_froms=True).order_by(None)  # pyright: ignore[reportUnknownVariable]

    async def _list_and_count_basic(
        self,
        statement: Select[Any],
        **kwargs: Any,
    ) -> tuple[list[RowMapping], int]:
        """List records with total count.

        Args:
            statement: To facilitate customization of the underlying select query.
                Defaults to :class:`SQLAlchemyAsyncRepository.statement <SQLAlchemyAsyncRepository>` .
            **kwargs: Instance attribute value filters.

        Returns:
            Count of records returned by query using 2 queries, ignoring pagination.
        """

        with wrap_sqlalchemy_exception(error_messages=self.error_messages):
            statement = self._filter_statement_by_kwargs(statement, **kwargs)
            count_result = await self.session.execute(self._get_count_stmt(statement))
            count = count_result.scalar_one()
            result = await self.execute(statement)
            instances: list[RowMapping] = []
            for (instance,) in result:
                instances.append(instance)
            return instances, count

    async def list(self, statement: Select[Any], **kwargs: Any) -> list[RowMapping]:
        """Get a list of instances, optionally filtered.

        Args:
            statement: To facilitate customization of the underlying select query.
            **kwargs: Instance attribute value filters.

        Returns:
            The list of instances, after filtering applied.
        """
        with wrap_sqlalchemy_exception(error_messages=self.error_messages):
            statement = self._filter_statement_by_kwargs(statement, **kwargs)
            result = await self.execute(statement)
            return list(result.scalars())

    def _filter_statement_by_kwargs(
        self,
        statement: Select[Any],
        /,
        **kwargs: Any,
    ) -> Select[Any]:
        """Filter the collection by kwargs.

        Args:
            statement: statement to filter
            **kwargs: key/value pairs such that objects remaining in the statement after filtering
                have the property that their attribute named `key` has value equal to `value`.
        """

        with wrap_sqlalchemy_exception(error_messages=self.error_messages):
            return statement.filter_by(**kwargs)

    # the following is all sqlalchemy implementation detail, and shouldn't be directly accessed

    @staticmethod
    def check_not_found(item_or_none: T | None) -> T:
        """Raise :class:`RepositoryNotFoundException` if ``item_or_none`` is ``None``.

        Args:
            item_or_none: Item to be tested for existence.

        Returns:
            The item, if it exists.
        """
        if item_or_none is None:
            msg = "No item found when one was expected"
            raise NotFoundError(msg)
        return item_or_none

    async def execute(
        self,
        statement: Select[Any] | StatementLambdaElement,
    ) -> Result[Any]:
        return await self.session.execute(statement)<|MERGE_RESOLUTION|>--- conflicted
+++ resolved
@@ -43,12 +43,8 @@
     get_abstract_loader_options,
     get_instrumented_attr,
 )
-<<<<<<< HEAD
-from advanced_alchemy.repository.typing import MISSING, ModelT, T
-=======
 from advanced_alchemy.repository.typing import MISSING, ModelT, OrderingPair, T
 from advanced_alchemy.utils.dataclass import Empty, EmptyType
->>>>>>> e652fe02
 from advanced_alchemy.utils.text import slugify
 
 if TYPE_CHECKING:
@@ -348,10 +344,7 @@
         self,
         slug: str,
         *,
-<<<<<<< HEAD
-=======
-        error_messages: ErrorMessages | None | EmptyType = Empty,
->>>>>>> e652fe02
+        error_messages: ErrorMessages | None | EmptyType = Empty,
         load: LoadSpec | None = None,
         execution_options: dict[str, Any] | None = None,
         **kwargs: Any,
