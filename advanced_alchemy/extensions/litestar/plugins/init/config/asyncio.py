--- conflicted
+++ resolved
@@ -83,11 +83,7 @@
         session_scope_key: The key to use within the application state
 
     Raises:
-<<<<<<< HEAD
-        ValueError: If extra rollback statuses and commit statuses share any status codes
-=======
         ValueError: If the extra commit statuses and extra rollback statuses share any status codes
->>>>>>> 8e607f4f
 
     Returns:
         The handler callable
