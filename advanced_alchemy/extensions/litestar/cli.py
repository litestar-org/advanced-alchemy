--- conflicted
+++ resolved
@@ -4,10 +4,6 @@
 
 from click import argument, group, option
 from litestar.cli._utils import LitestarGroup, console
-<<<<<<< HEAD
-from rich.prompt import Confirm, Prompt
-=======
->>>>>>> 64be0ba0
 
 if TYPE_CHECKING:
     from litestar import Litestar
@@ -28,10 +24,6 @@
 @option("--verbose", type=bool, help="Enable verbose output.", default=False, is_flag=True)
 def show_database_revision(app: Litestar, verbose: bool) -> None:
     """Show current database revision."""
-<<<<<<< HEAD
-=======
-
->>>>>>> 64be0ba0
     from advanced_alchemy.extensions.litestar.alembic import AlembicCommands
 
     console.rule("[yellow]Listing current revision[/]", align="left")
@@ -67,11 +59,8 @@
 )
 def downgrade_database(app: Litestar, revision: str, sql: bool, tag: str | None, no_prompt: bool) -> None:
     """Downgrade the database to the latest revision."""
-<<<<<<< HEAD
-=======
     from rich.prompt import Confirm
 
->>>>>>> 64be0ba0
     from advanced_alchemy.extensions.litestar.alembic import AlembicCommands
 
     console.rule("[yellow]Starting database downgrade process[/]", align="left")
@@ -112,11 +101,8 @@
 )
 def upgrade_database(app: Litestar, revision: str, sql: bool, tag: str | None, no_prompt: bool) -> None:
     """Upgrade the database to the latest revision."""
-<<<<<<< HEAD
-=======
     from rich.prompt import Confirm
 
->>>>>>> 64be0ba0
     from advanced_alchemy.extensions.litestar.alembic import AlembicCommands
 
     console.rule("[yellow]Starting database upgrade process[/]", align="left")
@@ -148,11 +134,8 @@
 )
 def init_alembic(app: Litestar, directory: str | None, multidb: bool, package: bool, no_prompt: bool) -> None:
     """Upgrade the database to the latest revision."""
-<<<<<<< HEAD
-=======
     from rich.prompt import Confirm
 
->>>>>>> 64be0ba0
     from advanced_alchemy.extensions.litestar.alembic import AlembicCommands, get_database_migration_plugin
 
     console.rule("[yellow]Initializing database migrations.", align="left")
@@ -203,11 +186,8 @@
     no_prompt: bool,
 ) -> None:
     """Create a new database revision."""
-<<<<<<< HEAD
-=======
     from rich.prompt import Prompt
 
->>>>>>> 64be0ba0
     from advanced_alchemy.extensions.litestar.alembic import AlembicCommands
 
     def process_revision_directives(
@@ -280,11 +260,8 @@
     no_prompt: bool,
 ) -> None:
     """Merge multiple revisions into a single new revision."""
-<<<<<<< HEAD
-=======
     from rich.prompt import Prompt
 
->>>>>>> 64be0ba0
     from advanced_alchemy.extensions.litestar.alembic import AlembicCommands
 
     console.rule("[yellow]Starting database upgrade process[/]", align="left")
@@ -330,11 +307,8 @@
 )
 def stamp_revision(app: Litestar, revision: str, sql: bool, tag: str | None, purge: bool, no_prompt: bool) -> None:
     """Create a new database revision."""
-<<<<<<< HEAD
-=======
     from rich.prompt import Confirm
 
->>>>>>> 64be0ba0
     from advanced_alchemy.extensions.litestar.alembic import AlembicCommands
 
     console.rule("[yellow]Stamping database revision as current[/]", align="left")
