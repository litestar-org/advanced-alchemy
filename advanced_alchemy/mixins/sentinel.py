--- conflicted
+++ resolved
@@ -14,9 +14,6 @@
     """Mixin to add a sentinel column for SQLAlchemy models."""
 
     __abstract__ = True
-
-<<<<<<< HEAD
-=======
     _sentinel_kwargs: SentinelKwargs = {}
 
     def __init_subclass__(cls) -> None:
@@ -24,7 +21,6 @@
         if issubclass(cls, MappedAsDataclass):
             cls._sentinel_kwargs["init"] = False
 
->>>>>>> a1e9f6f5
     @declared_attr
     def _sentinel(cls) -> Mapped[int]:
         return mapped_column(
