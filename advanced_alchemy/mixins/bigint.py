from typing import Any, Optional

from sqlalchemy import Sequence
from sqlalchemy.orm import Mapped, declarative_mixin, declared_attr, mapped_column

from advanced_alchemy.types import BigIntIdentity


def _get_schema(cls: "BigIntPrimaryKey") -> Optional[str]:  # pragma: nocover
    """Get the schema for the class if set via __table_args__, __table__, or __table_kwargs__."""
    table_args = getattr(cls, "__table_args__", None)
    if isinstance(table_args, dict) and "schema" in table_args:
        return table_args["schema"]  # type: ignore
    if isinstance(table_args, tuple) and table_args and isinstance(table_args[-1], dict) and "schema" in table_args[-1]:
        return table_args[-1]["schema"]  # type: ignore
    if hasattr(cls, "__table__") and hasattr(cls.__table__, "schema"):  # pyright: ignore
        return cls.__table__.schema  # type: ignore[no-any-return]
    table_kwargs = getattr(cls, "__table_kwargs__", None)
    if isinstance(table_kwargs, dict) and "schema" in table_kwargs:
        return table_kwargs["schema"]  # type: ignore
    return None


@declarative_mixin
class BigIntPrimaryKey:
    """BigInt Primary Key Field Mixin."""

    __abstract__ = True

    @declared_attr
    def id(cls) -> Mapped[int]:
<<<<<<< HEAD
        """BigInt Primary key column.

        Returns:
            BigInt Primary key column.
        """
=======
        """BigInt Primary key column."""
        seq_kwargs: dict[str, Any] = {"optional": False}
        if schema := _get_schema(cls):
            seq_kwargs["schema"] = schema
        return mapped_column(
            BigIntIdentity,
            Sequence(f"{cls.__tablename__}_id_seq", **seq_kwargs),  # type: ignore[attr-defined]
            primary_key=True,
        )


@declarative_mixin
class IdentityPrimaryKey:
    """Primary Key Field Mixin using database IDENTITY feature.

    This mixin uses the database's native IDENTITY feature rather than a sequence.
    This can be more efficient for databases that support IDENTITY natively.
    """

    @declared_attr
    def id(cls) -> Mapped[int]:
        """Primary key column using IDENTITY."""
>>>>>>> 152b39f7
        return mapped_column(
            BigIntIdentity,
            primary_key=True,
            autoincrement=True,
        )<|MERGE_RESOLUTION|>--- conflicted
+++ resolved
@@ -29,14 +29,11 @@
 
     @declared_attr
     def id(cls) -> Mapped[int]:
-<<<<<<< HEAD
         """BigInt Primary key column.
 
         Returns:
             BigInt Primary key column.
         """
-=======
-        """BigInt Primary key column."""
         seq_kwargs: dict[str, Any] = {"optional": False}
         if schema := _get_schema(cls):
             seq_kwargs["schema"] = schema
@@ -58,7 +55,6 @@
     @declared_attr
     def id(cls) -> Mapped[int]:
         """Primary key column using IDENTITY."""
->>>>>>> 152b39f7
         return mapped_column(
             BigIntIdentity,
             primary_key=True,
