--- conflicted
+++ resolved
@@ -288,13 +288,10 @@
         datetime.datetime: DateTimeUTC,
         datetime.date: Date,
         dict: JsonB,
-<<<<<<< HEAD
-        StoredObject: ObjectStore,
-=======
         dict[str, Any]: JsonB,
         dict[str, str]: JsonB,
->>>>>>> 91c5764c
         DataclassProtocol: JsonB,
+      StoredObject: ObjectStore,
     }
     with contextlib.suppress(ImportError):
         from pydantic import AnyHttpUrl, AnyUrl, EmailStr, IPvAnyAddress, IPvAnyInterface, IPvAnyNetwork, Json
