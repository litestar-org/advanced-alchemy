import abc
import base64
import contextlib
import os
from typing import TYPE_CHECKING, Any, Callable, Optional, Union

from sqlalchemy import String, Text, TypeDecorator
from sqlalchemy import func as sql_func

if TYPE_CHECKING:
    from sqlalchemy.engine import Dialect

cryptography = None  # type: ignore[var-annotated,unused-ignore]
with contextlib.suppress(ImportError):
    from cryptography.fernet import Fernet
    from cryptography.hazmat.backends import default_backend
    from cryptography.hazmat.primitives import hashes


__all__ = ("EncryptedString", "EncryptedText", "EncryptionBackend", "FernetBackend", "PGCryptoBackend")


class EncryptionBackend(abc.ABC):
    """Abstract base class for encryption backends.

    This class defines the interface that all encryption backends must implement.
    Concrete implementations should provide the actual encryption/decryption logic.

    Attributes:
        passphrase (bytes): The encryption passphrase used by the backend.
    """

    def mount_vault(self, key: "Union[str, bytes]") -> None:
        """Mounts the vault with the provided encryption key.

        Args:
            key (str | bytes): The encryption key used to initialize the backend.
        """
        if isinstance(key, str):
            key = key.encode()

    @abc.abstractmethod
    def init_engine(self, key: "Union[bytes, str]") -> None:  # pragma: nocover
        """Initializes the encryption engine with the provided key.

        Args:
            key (bytes | str): The encryption key.

        Raises:
            NotImplementedError: If the method is not implemented by the subclass.
        """

    @abc.abstractmethod
    def encrypt(self, value: Any) -> str:  # pragma: nocover
        """Encrypts the given value.

        Args:
            value (Any): The value to encrypt.

        Returns:
            str: The encrypted value.

        Raises:
            NotImplementedError: If the method is not implemented by the subclass.
        """

    @abc.abstractmethod
    def decrypt(self, value: Any) -> str:  # pragma: nocover
        """Decrypts the given value.

        Args:
            value (Any): The value to decrypt.

        Returns:
            str: The decrypted value.

        Raises:
            NotImplementedError: If the method is not implemented by the subclass.
        """


class PGCryptoBackend(EncryptionBackend):
    """PostgreSQL pgcrypto-based encryption backend.

    This backend uses PostgreSQL's pgcrypto extension for encryption/decryption operations.
    Requires the pgcrypto extension to be installed in the database.

    Attributes:
        passphrase (bytes): The base64-encoded passphrase used for encryption and decryption.
    """

    def init_engine(self, key: "Union[bytes, str]") -> None:
        """Initializes the pgcrypto engine with the provided key.

        Args:
            key (bytes | str): The encryption key.
        """
        if isinstance(key, str):
            key = key.encode()
        self.passphrase = base64.urlsafe_b64encode(key)

    def encrypt(self, value: Any) -> str:
        """Encrypts the given value using pgcrypto.

        Args:
            value (Any): The value to encrypt.

        Returns:
            str: The encrypted value.

        Raises:
            TypeError: If the value is not a string.
        """
        if not isinstance(value, str):  # pragma: nocover
            value = repr(value)
        value = value.encode()
        return sql_func.pgp_sym_encrypt(value, self.passphrase)  # type: ignore[return-value]

    def decrypt(self, value: Any) -> str:
        """Decrypts the given value using pgcrypto.

        Args:
            value (Any): The value to decrypt.

        Returns:
            str: The decrypted value.

        Raises:
            TypeError: If the value is not a string.
        """
        if not isinstance(value, str):  # pragma: nocover
            value = str(value)
        return sql_func.pgp_sym_decrypt(value, self.passphrase)  # type: ignore[return-value]


class FernetBackend(EncryptionBackend):
    """Fernet-based encryption backend.

    This backend uses the Python cryptography library's Fernet implementation
    for encryption/decryption operations. Provides symmetric encryption with
    built-in rotation support.

    Attributes:
        key (bytes): The base64-encoded key used for encryption and decryption.
        fernet (cryptography.fernet.Fernet): The Fernet instance used for encryption/decryption.
    """

    def mount_vault(self, key: "Union[str, bytes]") -> None:
        """Mounts the vault with the provided encryption key.

        This method hashes the key using SHA256 before initializing the engine.

        Args:
            key (str | bytes): The encryption key.
        """
        if isinstance(key, str):
            key = key.encode()
        digest = hashes.Hash(hashes.SHA256(), backend=default_backend())  # pyright: ignore[reportPossiblyUnboundVariable]
        digest.update(key)
        engine_key = digest.finalize()
        self.init_engine(engine_key)

    def init_engine(self, key: "Union[bytes, str]") -> None:
        """Initializes the Fernet engine with the provided key.

        Args:
            key (bytes | str): The encryption key.
        """
        if isinstance(key, str):
            key = key.encode()
        self.key = base64.urlsafe_b64encode(key)
        self.fernet = Fernet(self.key)  # pyright: ignore[reportPossiblyUnboundVariable]

    def encrypt(self, value: Any) -> str:
        """Encrypts the given value using Fernet.

        Args:
            value (Any): The value to encrypt.

        Returns:
            str: The encrypted value.

        Raises:
            TypeError: If the value is not a string.
            cryptography.fernet.InvalidToken: If encryption fails.
        """
        if not isinstance(value, str):
            value = repr(value)
        value = value.encode()
        encrypted = self.fernet.encrypt(value)
        return encrypted.decode("utf-8")

    def decrypt(self, value: Any) -> str:
        """Decrypts the given value using Fernet.

        Args:
            value (Any): The value to decrypt.

        Returns:
            str: The decrypted value.

        Raises:
            TypeError: If the value is not a string.
            cryptography.fernet.InvalidToken: If decryption fails.
        """
        if not isinstance(value, str):  # pragma: nocover
            value = str(value)
        decrypted: Union[str, bytes] = self.fernet.decrypt(value.encode())
        if not isinstance(decrypted, str):
            decrypted = decrypted.decode("utf-8")  # pyright: ignore[reportAttributeAccessIssue]
        return decrypted


DEFAULT_ENCRYPTION_KEY = os.urandom(32)


class EncryptedString(TypeDecorator[str]):
    """SQLAlchemy TypeDecorator for storing encrypted string values in a database.

    This type provides transparent encryption/decryption of string values using the specified backend.
    It extends :class:`sqlalchemy.types.TypeDecorator` and implements String as its underlying type.

    Args:
        key (str | bytes | Callable[[], str | bytes] | None): The encryption key. Can be a string, bytes, or callable returning either. Defaults to os.urandom(32).
        backend (Type[EncryptionBackend] | None): The encryption backend class to use. Defaults to FernetBackend.
        **kwargs (Any | None): Additional arguments passed to the underlying String type.

    Attributes:
        key (str | bytes | Callable[[], str | bytes]): The encryption key.
        backend (EncryptionBackend): The encryption backend instance.
    """

    impl = String
    cache_ok = True

    def __init__(
        self,
<<<<<<< HEAD
        key: str | bytes | Callable[[], str | bytes] = os.urandom(32),
        backend: type[EncryptionBackend] = FernetBackend,
=======
        key: "Union[str, bytes, Callable[[], Union[str, bytes]]]" = DEFAULT_ENCRYPTION_KEY,
        backend: "type[EncryptionBackend]" = FernetBackend,
        length: "Optional[int]" = None,
>>>>>>> 7775dbf5
        **kwargs: Any,
    ) -> None:
        """Initializes the EncryptedString TypeDecorator.

        Args:
            key (str | bytes | Callable[[], str | bytes] | None): The encryption key. Can be a string, bytes, or callable returning either. Defaults to os.urandom(32).
            backend (Type[EncryptionBackend] | None): The encryption backend class to use. Defaults to FernetBackend.
            **kwargs (Any | None): Additional arguments passed to the underlying String type.
        """
        super().__init__()
        self.key = key
        self.backend = backend()

    @property
    def python_type(self) -> type[str]:
        """Returns the Python type for this type decorator.

        Returns:
            Type[str]: The Python string type.
        """
        return str

    def load_dialect_impl(self, dialect: "Dialect") -> Any:
        """Loads the appropriate dialect implementation based on the database dialect.

        Args:
            dialect (Dialect): The SQLAlchemy dialect.

        Returns:
            Any: The dialect-specific type descriptor.
        """
        if dialect.name in {"mysql", "mariadb"}:
            return dialect.type_descriptor(Text())
        if dialect.name == "oracle":
            return dialect.type_descriptor(String(length=4000))
        return dialect.type_descriptor(String())

    def process_bind_param(self, value: Any, dialect: "Dialect") -> "Union[str, None]":
        """Processes the value before binding it to the SQL statement.

        This method encrypts the value using the specified backend.

        Args:
            value (Any): The value to process.
            dialect (Dialect): The SQLAlchemy dialect.

        Returns:
            str | None: The encrypted value or None if the input is None.
        """
        if value is None:
            return value
        self.mount_vault()
        return self.backend.encrypt(value)

    def process_result_value(self, value: Any, dialect: "Dialect") -> "Union[str, None]":
        """Processes the value after retrieving it from the database.

        This method decrypts the value using the specified backend.

        Args:
            value (Any): The value to process.
            dialect (Dialect): The SQLAlchemy dialect.

        Returns:
            str | None: The decrypted value or None if the input is None.
        """
        if value is None:
            return value
        self.mount_vault()
        return self.backend.decrypt(value)

    def mount_vault(self) -> None:
        """Mounts the vault with the encryption key.

        If the key is callable, it is called to retrieve the key. Otherwise, the key is used directly.
        """
        key = self.key() if callable(self.key) else self.key
        self.backend.mount_vault(key)


class EncryptedText(EncryptedString):
    """SQLAlchemy TypeDecorator for storing encrypted text/CLOB values in a database.

    This type provides transparent encryption/decryption of text values using the specified backend.
    It extends :class:`EncryptedString` and implements Text as its underlying type.
    This is suitable for storing larger encrypted text content compared to EncryptedString.

    Args:
        key (str | bytes | Callable[[], str | bytes] | None): The encryption key. Can be a string, bytes, or callable returning either. Defaults to os.urandom(32).
        backend (Type[EncryptionBackend] | None): The encryption backend class to use. Defaults to FernetBackend.
        **kwargs (Any | None): Additional arguments passed to the underlying String type.
    """

    impl = Text
    cache_ok = True

    def load_dialect_impl(self, dialect: "Dialect") -> Any:
        """Loads the appropriate dialect implementation for Text type.

        Args:
            dialect (Dialect): The SQLAlchemy dialect.

        Returns:
            Any: The dialect-specific Text type descriptor.
        """
        return dialect.type_descriptor(Text())<|MERGE_RESOLUTION|>--- conflicted
+++ resolved
@@ -235,14 +235,9 @@
 
     def __init__(
         self,
-<<<<<<< HEAD
-        key: str | bytes | Callable[[], str | bytes] = os.urandom(32),
-        backend: type[EncryptionBackend] = FernetBackend,
-=======
         key: "Union[str, bytes, Callable[[], Union[str, bytes]]]" = DEFAULT_ENCRYPTION_KEY,
         backend: "type[EncryptionBackend]" = FernetBackend,
         length: "Optional[int]" = None,
->>>>>>> 7775dbf5
         **kwargs: Any,
     ) -> None:
         """Initializes the EncryptedString TypeDecorator.
