from contextlib import AbstractAsyncContextManager, AbstractContextManager
from pathlib import Path
from typing import TYPE_CHECKING, Union

<<<<<<< HEAD
from litestar.cli._utils import console  # pyright: ignore[reportPrivateImportUsage]
=======
>>>>>>> dcd632dc
from sqlalchemy import Engine, MetaData, Table
from typing_extensions import TypeIs

from advanced_alchemy.exceptions import MissingDependencyError

if TYPE_CHECKING:
    from sqlalchemy.ext.asyncio import AsyncEngine, AsyncSession
    from sqlalchemy.orm import DeclarativeBase, Session

__all__ = ("drop_all", "dump_tables")


async def drop_all(engine: "Union[AsyncEngine, Engine]", version_table_name: str, metadata: MetaData) -> None:
    """Drop all tables in the database.

    Args:
        engine: The database engine.
        version_table_name: The name of the version table.
        metadata: The metadata object containing the tables to drop.

    Raises:
        MissingDependencyError: If the `rich` package is not installed.
    """
    try:
        from rich import get_console
    except ImportError as e:  # pragma: no cover
        msg = "rich"
        raise MissingDependencyError(msg, install_package="cli") from e

    console = get_console()

    def _is_sync(engine: "Union[Engine, AsyncEngine]") -> "TypeIs[Engine]":
        return isinstance(engine, Engine)

    def _drop_tables_sync(engine: Engine) -> None:
        console.rule("[bold red]Connecting to database backend.")
        with engine.begin() as db:
            console.rule("[bold red]Dropping the db", align="left")
            metadata.drop_all(db)
            console.rule("[bold red]Dropping the version table", align="left")
            Table(version_table_name, metadata).drop(db, checkfirst=True)
        console.rule("[bold yellow]Successfully dropped all objects", align="left")

    async def _drop_tables_async(engine: "AsyncEngine") -> None:
        console.rule("[bold red]Connecting to database backend.", align="left")
        async with engine.begin() as db:
            console.rule("[bold red]Dropping the db", align="left")
            await db.run_sync(metadata.drop_all)
            console.rule("[bold red]Dropping the version table", align="left")
            await db.run_sync(Table(version_table_name, metadata).drop, checkfirst=True)
        console.rule("[bold yellow]Successfully dropped all objects", align="left")

    if _is_sync(engine):
        return _drop_tables_sync(engine)
    return await _drop_tables_async(engine)


async def dump_tables(
    dump_dir: Path,
    session: "Union[AbstractContextManager[Session], AbstractAsyncContextManager[AsyncSession]]",
    models: "list[type[DeclarativeBase]]",
) -> None:
    from types import new_class

    from advanced_alchemy._serialization import encode_json

    try:
        from rich import get_console
    except ImportError as e:  # pragma: no cover
        msg = "rich"
        raise MissingDependencyError(msg, install_package="cli") from e

    console = get_console()

    def _is_sync(
        session: "Union[AbstractAsyncContextManager[AsyncSession], AbstractContextManager[Session]]",
    ) -> "TypeIs[AbstractContextManager[Session]]":
        return isinstance(session, AbstractContextManager)

    def _dump_table_sync(session: "AbstractContextManager[Session]") -> None:
        from advanced_alchemy.repository import SQLAlchemySyncRepository

        with session as _session:
            for model in models:
                json_path = dump_dir / f"{model.__tablename__}.json"
                console.rule(
                    f"[yellow bold]Dumping table '{json_path.stem}' to '{json_path}'",
                    style="yellow",
                    align="left",
                )
                repo = new_class(
                    "repo",
                    (SQLAlchemySyncRepository,),
                    exec_body=lambda ns, model=model: ns.setdefault("model_type", model),  # type: ignore[misc]
                )
                json_path.write_text(encode_json([row.to_dict() for row in repo(session=_session).list()]))

    async def _dump_table_async(session: "AbstractAsyncContextManager[AsyncSession]") -> None:
        from advanced_alchemy.repository import SQLAlchemyAsyncRepository

        async with session as _session:
            for model in models:
                json_path = dump_dir / f"{model.__tablename__}.json"
                console.rule(
                    f"[yellow bold]Dumping table '{json_path.stem}' to '{json_path}'",
                    style="yellow",
                    align="left",
                )
                repo = new_class(
                    "repo",
                    (SQLAlchemyAsyncRepository,),
                    exec_body=lambda ns, model=model: ns.setdefault("model_type", model),  # type: ignore[misc]
                )
                json_path.write_text(encode_json([row.to_dict() for row in await repo(session=_session).list()]))

    dump_dir.mkdir(exist_ok=True)

    if _is_sync(session):
        return _dump_table_sync(session)
    return await _dump_table_async(session)<|MERGE_RESOLUTION|>--- conflicted
+++ resolved
@@ -2,10 +2,6 @@
 from pathlib import Path
 from typing import TYPE_CHECKING, Union
 
-<<<<<<< HEAD
-from litestar.cli._utils import console  # pyright: ignore[reportPrivateImportUsage]
-=======
->>>>>>> dcd632dc
 from sqlalchemy import Engine, MetaData, Table
 from typing_extensions import TypeIs
 
