--- conflicted
+++ resolved
@@ -22,11 +22,7 @@
       - id: unasyncd
         additional_dependencies: ["ruff"]
   - repo: https://github.com/charliermarsh/ruff-pre-commit
-<<<<<<< HEAD
-    rev: "v0.11.13"
-=======
     rev: "v0.12.7"
->>>>>>> b1fea84f
     hooks:
       # Run the linter.
       - id: ruff
