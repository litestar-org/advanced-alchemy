default_language_version:
  python: "3"
repos:
  - repo: https://github.com/compilerla/conventional-pre-commit
    rev: v4.3.0
    hooks:
      - id: conventional-pre-commit
        stages: [commit-msg]
  - repo: https://github.com/pre-commit/pre-commit-hooks
    rev: v6.0.0
    hooks:
      - id: check-ast
      - id: check-case-conflict
      - id: check-toml
      - id: debug-statements
      - id: end-of-file-fixer
      - id: mixed-line-ending
      - id: trailing-whitespace
  - repo: https://github.com/provinzkraut/unasyncd
    rev: "v0.9.0"
    hooks:
      - id: unasyncd
        additional_dependencies: ["ruff"]
  - repo: https://github.com/charliermarsh/ruff-pre-commit
<<<<<<< HEAD
    rev: "v0.14.1"
=======
    rev: "v0.14.2"
>>>>>>> 05a413bd
    hooks:
      # Run the linter.
      - id: ruff
        types_or: [python, pyi]
        args: [--fix]
      # Run the formatter.
      - id: ruff-format
        types_or: [python, pyi]
  - repo: https://github.com/codespell-project/codespell
    rev: v2.4.1
    hooks:
      - id: codespell
        additional_dependencies: [tomli]
  - repo: https://github.com/sphinx-contrib/sphinx-lint
    rev: "v1.0.0"
    hooks:
      - id: sphinx-lint<|MERGE_RESOLUTION|>--- conflicted
+++ resolved
@@ -22,11 +22,7 @@
       - id: unasyncd
         additional_dependencies: ["ruff"]
   - repo: https://github.com/charliermarsh/ruff-pre-commit
-<<<<<<< HEAD
-    rev: "v0.14.1"
-=======
     rev: "v0.14.2"
->>>>>>> 05a413bd
     hooks:
       # Run the linter.
       - id: ruff
