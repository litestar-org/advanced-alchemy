default_language_version:
  python: python3
default_install_hook_types: [commit-msg, pre-commit]
repos:
  - repo: https://github.com/compilerla/conventional-pre-commit
    rev: v3.2.0
    hooks:
      - id: conventional-pre-commit
        stages: [commit-msg]
  - repo: https://github.com/pre-commit/pre-commit-hooks
    rev: v4.6.0
    hooks:
      - id: check-ast
      - id: check-case-conflict
      - id: check-toml
      - id: debug-statements
      - id: end-of-file-fixer
      - id: mixed-line-ending
      - id: trailing-whitespace
  - repo: https://github.com/provinzkraut/unasyncd
    rev: "v0.7.1"
    hooks:
      - id: unasyncd
        additional_dependencies: ["ruff"]
  - repo: https://github.com/charliermarsh/ruff-pre-commit
<<<<<<< HEAD
    rev: "v0.3.7"
=======
    rev: "v0.4.2"
>>>>>>> 1624f730
    hooks:
      - id: ruff
        args: ["--fix"]
        exclude: "docs"
  - repo: https://github.com/codespell-project/codespell
    rev: v2.2.6
    hooks:
      - id: codespell
        exclude: "pdm.lock|examples/us_state_lookup.json"
        additional_dependencies:
          - tomli
  - repo: https://github.com/psf/black
<<<<<<< HEAD
    rev: 24.4.0
=======
    rev: 24.4.2
>>>>>>> 1624f730
    hooks:
      - id: black
        args: [--config=./pyproject.toml]
  - repo: https://github.com/pre-commit/mirrors-mypy
    rev: "v1.10.0"
    hooks:
      - id: mypy
        exclude: "docs"
        additional_dependencies:
          [
            aiosqlite,
            alembic,
            async_timeout,
            asyncmy,
            asyncpg,
            asyncpg_stubs,
            uuid_utils,
            oracledb,
            psycopg,
            pytest,
            pytest-asyncio,
            pytest-lazy-fixture,
            time-machine,
            httpx,
            "sanic[ext]",
            fastapi,
            pytest-mock,
            pytest-timeout,
            sqlalchemy>=2.0.12,
            msgspec,
            click,
            rich,
            "litestar[cli]",
          ]
  - repo: https://github.com/sphinx-contrib/sphinx-lint
    rev: "v0.9.1"
    hooks:
      - id: sphinx-lint<|MERGE_RESOLUTION|>--- conflicted
+++ resolved
@@ -23,11 +23,7 @@
       - id: unasyncd
         additional_dependencies: ["ruff"]
   - repo: https://github.com/charliermarsh/ruff-pre-commit
-<<<<<<< HEAD
-    rev: "v0.3.7"
-=======
     rev: "v0.4.2"
->>>>>>> 1624f730
     hooks:
       - id: ruff
         args: ["--fix"]
@@ -40,11 +36,7 @@
         additional_dependencies:
           - tomli
   - repo: https://github.com/psf/black
-<<<<<<< HEAD
-    rev: 24.4.0
-=======
     rev: 24.4.2
->>>>>>> 1624f730
     hooks:
       - id: black
         args: [--config=./pyproject.toml]
