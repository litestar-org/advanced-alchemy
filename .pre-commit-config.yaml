default_language_version:
  python: python3
default_install_hook_types: [commit-msg, pre-commit]
repos:
  - repo: https://github.com/compilerla/conventional-pre-commit
    rev: v3.4.0
    hooks:
      - id: conventional-pre-commit
        stages: [commit-msg]
  - repo: https://github.com/pre-commit/pre-commit-hooks
    rev: v4.6.0
    hooks:
      - id: check-ast
      - id: check-case-conflict
      - id: check-toml
      - id: debug-statements
      - id: end-of-file-fixer
      - id: mixed-line-ending
      - id: trailing-whitespace
  - repo: https://github.com/provinzkraut/unasyncd
    rev: "v0.8.1"
    hooks:
      - id: unasyncd
        additional_dependencies: ["ruff"]
  - repo: https://github.com/charliermarsh/ruff-pre-commit
<<<<<<< HEAD
    rev: "v0.4.10"
=======
    rev: "v0.6.1"
>>>>>>> e652fe02
    hooks:
      - id: ruff
        args: ["--fix"]
        exclude: "docs"
  - repo: https://github.com/codespell-project/codespell
    rev: v2.3.0
    hooks:
      - id: codespell
        exclude: "pdm.lock|examples/us_state_lookup.json"
        additional_dependencies:
          - tomli
  - repo: https://github.com/pre-commit/mirrors-mypy
<<<<<<< HEAD
    rev: "v1.10.1"
=======
    rev: "v1.11.1"
>>>>>>> e652fe02
    hooks:
      - id: mypy
        exclude: "docs"
        additional_dependencies:
          [
            aiosqlite,
            alembic,
            async_timeout,
            asyncmy,
            asyncpg,
            asyncpg_stubs,
            uuid_utils,
            oracledb,
            psycopg,
            pytest,
            pytest-asyncio,
            pytest-lazy-fixture,
            time-machine,
            httpx,
            "sanic[ext]",
            fastapi,
            pytest-mock,
            pytest-timeout,
            sqlalchemy>=2.0.12,
            msgspec,
            click,
            rich,
            "litestar[cli]",
          ]
  # - repo: https://github.com/RobertCraigie/pyright-python
  #   rev: v1.1.368
  #   hooks:
  #     - id: pyright
  - repo: https://github.com/sphinx-contrib/sphinx-lint
    rev: "v0.9.1"
    hooks:
      - id: sphinx-lint<|MERGE_RESOLUTION|>--- conflicted
+++ resolved
@@ -23,11 +23,7 @@
       - id: unasyncd
         additional_dependencies: ["ruff"]
   - repo: https://github.com/charliermarsh/ruff-pre-commit
-<<<<<<< HEAD
-    rev: "v0.4.10"
-=======
     rev: "v0.6.1"
->>>>>>> e652fe02
     hooks:
       - id: ruff
         args: ["--fix"]
@@ -40,11 +36,7 @@
         additional_dependencies:
           - tomli
   - repo: https://github.com/pre-commit/mirrors-mypy
-<<<<<<< HEAD
-    rev: "v1.10.1"
-=======
     rev: "v1.11.1"
->>>>>>> e652fe02
     hooks:
       - id: mypy
         exclude: "docs"
