--- conflicted
+++ resolved
@@ -4,11 +4,7 @@
 
 from docutils import nodes
 from docutils.parsers.rst import directives
-<<<<<<< HEAD
-from sphinx.domains.std import StandardDomain  # type: ignore
-=======
 from sphinx.application import Sphinx
->>>>>>> 816f59e4
 from sphinx.util.docutils import SphinxDirective
 from sphinx.util.nodes import clean_astext
 
@@ -103,11 +99,7 @@
 
         self.state.nested_parse(self.content, self.content_offset, changelog_node)  # pyright: ignore[reportUnknownMemberType]
 
-<<<<<<< HEAD
-        domain = cast(StandardDomain, self.env.get_domain("std"))  # type: ignore
-=======
         domain = cast("StandardDomain", self.env.get_domain("std"))
->>>>>>> 816f59e4
 
         change_group_lists = {
             "feature": nodes.definition_list(),
@@ -158,13 +150,8 @@
 
             change_group_lists[change_type] += list_item
 
-<<<<<<< HEAD
-        for node in nodes_to_remove:  # type: ignore
-            changelog_node.remove(node)  # type: ignore # noqa: PGH003
-=======
         for node in nodes_to_remove:  # pyright: ignore[reportUnknownVariableType]
             changelog_node.remove(node)  # pyright: ignore[reportUnknownArgumentType]
->>>>>>> 816f59e4
 
         for change_group_type, change_group_list in change_group_lists.items():
             if not change_group_list.children:
@@ -184,11 +171,7 @@
         return [section_target, changelog_node]
 
 
-<<<<<<< HEAD
-def setup(app: Sphinx) -> dict[str, str | bool]:
-=======
 def setup(app: Sphinx) -> dict[str, Union[str, bool]]:
->>>>>>> 816f59e4
     app.add_directive("changelog", ChangelogDirective)
     app.add_directive("change", ChangeDirective)
 
