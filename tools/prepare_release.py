--- conflicted
+++ resolved
@@ -10,11 +10,7 @@
 from collections import defaultdict
 from collections.abc import Generator
 from dataclasses import dataclass
-<<<<<<< HEAD
-from typing import Generator, List
-=======
 from typing import Optional
->>>>>>> 816f59e4
 
 import click
 import httpx
@@ -76,11 +72,7 @@
         return f"https://github.com/litestar-org/advanced-alchemy/compare/{self.base}...{self.release_tag}"
 
 
-<<<<<<< HEAD
-def _pr_number_from_commit(comp: Comp) -> int | None:
-=======
 def _pr_number_from_commit(comp: Comp) -> Optional[int]:
->>>>>>> 816f59e4
     # this is an ugly hack, but it appears to actually be the most reliably way to
     # extract the most "reliable" way to extract the info we want from GH ¯\_(ツ)_/¯
     message_head = comp.commit.message.split("\n\n")[0]
