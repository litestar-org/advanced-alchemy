# Byte-compiled / optimized / DLL files
__pycache__/
*.py[cod]
*$py.class

# C extensions
*.so

# Distribution / packaging
.Python
.python-version
build/
develop-eggs/
dist/
downloads/
eggs/
.eggs/
lib/
lib64/
parts/
sdist/
var/
wheels/
share/python-wheels/
*.egg-info/
.installed.cfg
*.egg
MANIFEST
tmp/
# PyInstaller
#  Usually these files are written by a python script from a template
#  before PyInstaller builds the exe, so as to inject date/other infos into it.
*.manifest
*.spec

# Installer logs
pip-log.txt
pip-delete-this-directory.txt

# Unit test / coverage reports
htmlcov/
.tox/
.nox/
.coverage
.coverage.*
.cache
nosetests.xml
coverage.xml
*.cover
*.py,cover
.hypothesis/
.pytest_cache/
cover/
test.sqlite

# Translations
*.mo
*.pot

# Django stuff:
*.log
local_settings.py
db.sqlite3
db.sqlite3-journal

# Flask stuff:
instance/
.webassets-cache

# Scrapy stuff:
.scrapy

# Sphinx documentation
docs/_build/
docs-build/
# PyBuilder
.pybuilder/
target/

# Jupyter Notebook
.ipynb_checkpoints

# IPython
profile_default/
ipython_config.py

# pyenv
#   For a library or package, you might want to ignore these files since the code is
#   intended to run in multiple environments; otherwise, check them in:
# .python-version

# pipenv
#   According to pypa/pipenv#598, it is recommended to include Pipfile.lock in version control.
#   However, in case of collaboration, if having platform-specific dependencies or dependencies
#   having no cross-platform support, pipenv may install dependencies that don't work, or not
#   install all needed dependencies.
#Pipfile.lock

# poetry
#   Similar to Pipfile.lock, it is generally recommended to include poetry.lock in version control.
#   This is especially recommended for binary packages to ensure reproducibility, and is more
#   commonly ignored for libraries.
#   https://python-poetry.org/docs/basic-usage/#commit-your-poetrylock-file-to-version-control
#poetry.lock

# pdm
#   Similar to Pipfile.lock, it is generally recommended to include pdm.lock in version control.
#pdm.lock
#   pdm stores project-wide configurations in .pdm.toml, but it is recommended to not include it
#   in version control.
#   https://pdm.fming.dev/#use-with-ide
.pdm.toml
.pdm-python
.pdm-build/

# PEP 582; used by e.g. github.com/David-OConnor/pyflow and github.com/pdm-project/pdm
__pypackages__/

# Celery stuff
celerybeat-schedule
celerybeat.pid

# SageMath parsed files
*.sage.py

# Environments
.env
.venv
env/
venv/
ENV/
env.bak/
venv.bak/

# Spyder project settings
.spyderproject
.spyproject

# Rope project settings
.ropeproject

# mkdocs documentation
/site

# mypy
.mypy_cache/
.dmypy.json
dmypy.json

# Pyre type checker
.pyre/

# pytype static type analyzer
.pytype/

# Cython debug symbols
cython_debug/

# PyCharm
#  JetBrains specific template is maintained in a separate JetBrains.gitignore that can
#  be found at https://github.com/github/gitignore/blob/main/Global/JetBrains.gitignore
#  and can be added to the global gitignore or merged into this file.  For a more nuclear
#  option (not recommended) you can uncomment the following to ignore the entire idea folder.
#.idea/
/.idea

# vscode
.vscode/

# generated changelog
/docs/changelog.md
.cursorrules
.cursorignore
.zed
.cursor
CLAUDE.md
<<<<<<< HEAD
.todos
=======
.gitignore
.todos
.tmp
>>>>>>> b1fea84f
<|MERGE_RESOLUTION|>--- conflicted
+++ resolved
@@ -174,10 +174,6 @@
 .zed
 .cursor
 CLAUDE.md
-<<<<<<< HEAD
-.todos
-=======
 .gitignore
 .todos
-.tmp
->>>>>>> b1fea84f
+.tmp