--- conflicted
+++ resolved
@@ -146,11 +146,7 @@
   "pytest>=7.4.4",
   "pytest-asyncio>=0.23.8",
   "pytest-cov>=5.0.0",
-<<<<<<< HEAD
-  "pytest-databases[minio,postgres,mysql,oracle,spanner,bigquery]",
-=======
   "pytest-databases[postgres,oracle,cockroachdb,mssql,bigquery,spanner,mysql,minio]",
->>>>>>> dfc0f7f9
   "pytest-lazy-fixtures>=1.1.1",
   "pytest-rerunfailures",
   "pytest-mock>=3.14.0",
@@ -365,16 +361,10 @@
   "TC",
   "TRY",
   "SLF001",
-<<<<<<< HEAD
-  "DOC",
-  "RUF029",
-
-=======
   "DOC201",
   "ANN",
   "RUF029",
   "DOC",
->>>>>>> dfc0f7f9
 ]
 
 [tool.ruff.lint.flake8-tidy-imports]
