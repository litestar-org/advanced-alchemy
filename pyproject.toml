[project]
authors = [
  { name = "Cody Fincher", email = "cody.fincher@gmail.com" },
  { name = "Peter Schutt", email = "peter.github@proton.me" },
  { name = "Janek Nouvertné", email = "j.a.nouvertne@posteo.de" },
  { name = "Jacob Coffee", email = "jacob@z7x.org" },
]
classifiers = [
  "Development Status :: 3 - Alpha",
  "Environment :: Web Environment",
  "License :: OSI Approved :: MIT License",
  "Natural Language :: English",
  "Operating System :: OS Independent",
  "Programming Language :: Python :: 3.9",
  "Programming Language :: Python :: 3.10",
  "Programming Language :: Python :: 3.11",
  "Programming Language :: Python :: 3.12",
  "Programming Language :: Python :: 3.13",
  "Programming Language :: Python",
  "Topic :: Software Development",
  "Typing :: Typed",
  "Intended Audience :: Developers",
  "Intended Audience :: System Administrators",
  "Topic :: Database",
  "Topic :: Database :: Database Engines/Servers",
]
dependencies = [
  "sqlalchemy>=2.0.20",
  "alembic>=1.12.0",
  "typing-extensions>=4.0.0",
  "greenlet",
  "eval-type-backport ; python_full_version < '3.10'",
]
description = "Ready-to-go SQLAlchemy concoctions."
keywords = ["sqlalchemy", "alembic", "litestar", "sanic", "fastapi", "flask"]
license = { text = "MIT" }
maintainers = [
  { name = "Litestar Developers", email = "hello@litestar.dev" },
  { name = "Cody Fincher", email = "cody@litestar.dev" },
  { name = "Jacob Coffee", email = "jacob@litestar.dev" },
  { name = "Janek Nouvertné", email = "provinzkraut@litestar.dev" },
  { name = "Julien Courtes", email = "julien@litestar.dev" },
]
name = "advanced_alchemy"
readme = "README.md"
requires-python = ">=3.9"
version = "0.30.3"

[project.urls]
Changelog = "https://docs.advanced-alchemy.litestar.dev/latest/changelog"
Discord = "https://discord.gg/litestar"
Documentation = "https://docs.advanced-alchemy.litestar.dev/latest/"
Funding = "https://github.com/sponsors/litestar-org"
Homepage = "https://docs.advanced-alchemy.litestar.dev/latest/"
Issue = "https://github.com/litestar-org/advanced-alchemy/issues/"
Source = "https://github.com/litestar-org/advanced-alchemy"

[project.optional-dependencies]
cli = ["rich-click"]
fsspec = ["fsspec"]
nanoid = ["fastnanoid>=0.4.1"]
uuid = ["uuid-utils>=0.6.1"]

[project.scripts]
alchemy = "advanced_alchemy.__main__:run_cli"

[dependency-groups]
build = ["bump-my-version"]
cockroachdb = [
  "asyncpg>=0.29.0",
  "psycopg2-binary>=2.9.10",
  "psycopg[binary,pool]>=3.2.3",
  "sqlalchemy-cockroachdb>=2.0.2",
]
dev = [
  { include-group = "build" },
  { include-group = "lint" },
  { include-group = "doc" },
  { include-group = "test" },
  { include-group = "litestar" },
  { include-group = "fastapi" },
  { include-group = "flask" },
  { include-group = "sanic" },
  { include-group = "sqlite" },
  { include-group = "oracle" },
  { include-group = "duckdb" },
  { include-group = "mssql" },
  { include-group = "mysql" },
  { include-group = "spanner" },
  { include-group = "cockroachdb" },
  { include-group = "postgres" },
]
doc = [
  "auto-pytabs[sphinx]>=0.5.0",
  "git-cliff>=2.6.1",
  "shibuya",
  "sphinx>=7.0.0; python_version <= \"3.9\"",
  "sphinx>=8.0.0; python_version >= \"3.10\"",
  "sphinx-autobuild>=2021.3.14",
  "sphinx-copybutton>=0.5.2",
  "sphinx-click>=6.0.0",
  "sphinx-design>=0.5.0",
  "sphinxcontrib-mermaid>=0.9.2",
  "sphinx-paramlinks>=0.6.0",
  "sphinx-togglebutton>=0.3.2",
  "sphinx-toolbox>=3.8.1",
  "myst-parser",
  "sphinx-autodoc-typehints",
]
duckdb = ["duckdb>=1.1.2", "duckdb-engine>=0.13.4", "pytz>=2024.2"]
fastapi = ["fastapi[all]>=0.115.3", "starlette"]
flask = ["flask-sqlalchemy>=3.1.1", "flask[async]"]
fsspec = ["fsspec>=2024.10.0"]
lint = [
  "mypy>=1.13.0",
  "pre-commit>=3.5.0",
  "pyright>=1.1.386",
  "ruff>=0.7.1",
  "slotscheck>=0.16.5",
  "asyncpg-stubs",
  "types-Pillow",
  "types-PyMySQL",
  "types-PyYAML",
  "types-Pygments",
  "types-aiofiles",
  "types-colorama",
  "types-docutils",
  "types-psycopg2",
  "types-python-dateutil",
  "types-pytz",
  "types-ujson",
]
litestar = ["litestar[cli]>=2.12.1"]
mssql = ["aioodbc>=0.5.0", "pyodbc>=5.2.0"]
mysql = ["asyncmy>=0.2.9"]
oracle = ["oracledb>=2.4.1"]
postgres = ["asyncpg>=0.29.0", "psycopg2-binary>=2.9.10", "psycopg[binary,pool]>=3.2.3"]
sanic = ["sanic", "sanic-testing>=24.6.0", "sanic[ext]>=24.6.0"]
spanner = ["sqlalchemy-spanner>=1.7.0"]
sqlite = ["aiosqlite>=0.20.0"]
test = [
  "pydantic-extra-types",
  "rich-click",
  "coverage>=7.6.1",
  "pytest>=7.4.4",
  "pytest-asyncio>=0.23.8",
  "pytest-cov>=5.0.0",
  "pytest-databases",
  "pytest-lazy-fixtures>=1.1.1",
  "pytest-rerunfailures",
  "pytest-mock>=3.14.0",
  "pytest-sugar>=1.0.0",
  "pytest-xdist>=3.6.1",
  "pytest-click",
  "asgi-lifespan",
  "click",
  "time-machine>=2.15.0",
]

[tool.bumpversion]
allow_dirty = true
commit = true
commit_args = "--no-verify"
current_version = "0.30.3"
ignore_missing_files = false
ignore_missing_version = false
message = "chore(release): bump to v{new_version}"
parse = "(?P<major>\\d+)\\.(?P<minor>\\d+)\\.(?P<patch>\\d+)"
regex = false
replace = "{new_version}"
search = "{current_version}"
serialize = ["{major}.{minor}.{patch}"]
sign_tags = false
tag = false
tag_message = "chore(release): v{new_version}"
tag_name = "v{new_version}"

[[tool.bumpversion.files]]
filename = "pyproject.toml"
replace = 'version = "{new_version}"'
search = 'version = "{current_version}"'

[[tool.bumpversion.files]]
filename = "uv.lock"
replace = """
name = "advanced-alchemy"
version = "{new_version}"
"""
search = """
name = "advanced-alchemy"
version = "{current_version}"
"""

[build-system]
build-backend = "hatchling.build"
requires = ["hatchling"]

[tool.hatch.build.targets.wheel]
packages = [
  "advanced_alchemy",
  "advanced_alchemy.extensions.litestar",
  "advanced_alchemy.extensions.sanic",
  "advanced_alchemy.extensions.starlette",
]

[tool.pytest.ini_options]
addopts = ["-q", "-ra"]
asyncio_default_fixture_loop_scope = "function"
asyncio_mode = "auto"
filterwarnings = [
  "ignore::DeprecationWarning:pkg_resources.*",
  "ignore:pkg_resources is deprecated as an API:DeprecationWarning",
  "ignore::DeprecationWarning:pkg_resources",
  "ignore::DeprecationWarning:google.rpc",
  "ignore::DeprecationWarning:google.gcloud",
  "ignore::DeprecationWarning:google.iam",
  "ignore::DeprecationWarning:google",
  "ignore::DeprecationWarning:websockets.connection",
  "ignore::DeprecationWarning:websockets.legacy",
]
markers = [
  "integration: SQLAlchemy integration tests",
  "asyncmy: SQLAlchemy MySQL (asyncmy) Tests",
  "asyncpg: SQLAlchemy Postgres (asyncpg) Tests",
  "psycopg_async: SQLAlchemy Postgres (psycopg async) Tests",
  "psycopg_sync: SQLAlchemy Postgres (psycopg sync) Tests",
  "aiosqlite: SQLAlchemy SQLite (aiosqlite) Tests",
  "sqlite: SQLAlchemy SQLite (sqlite) Tests",
  "oracledb_sync: SQLAlchemy Oracle (oracledb sync) Tests",
  "oracledb_async: SQLAlchemy Oracle (oracledb async) Tests",
  "spanner: SQLAlchemy Google Cloud Spanner (sqlalchemy-spanner) Tests",
  "duckdb: SQLAlchemy DuckDB (duckdb-engine) Tests",
  "mssql_sync: SQLAlchemy Microsoft SQL Server (pyodbc) Tests",
  "mssql_async: SQLAlchemy Microsoft SQL Server (aioodbc) Tests",
  "mock_async: SQLAlchemy async mock Tests",
  "mock_sync: SQLAlchemy sync mock Tests",
  "cockroachdb_sync: SQLAlchemy CockroachDB (psycopg2) Tests",
  "cockroachdb_async: SQLAlchemy CockroachDB (asyncpg) Tests",
]
testpaths = ["tests"]

[tool.coverage.run]
branch = true
concurrency = ["multiprocessing"]
omit = [
  "*/tests/*",
  "advanced_alchemy/alembic/templates/asyncio/env.py",
  "advanced_alchemy/alembic/templates/sync/env.py",
  "advanced_alchemy/extensions/litestar/cli.py",
  "advanced_alchemy/alembic/commands.py",
  "advanced_alchemy/types.py",
  "advanced_alchemy/operations.py",
  "advanced_alchemy/service/*",
]
parallel = true
relative_files = true

[tool.coverage.report]
exclude_lines = [
  'pragma: no cover',
  'if TYPE_CHECKING:',
  'except ImportError as e:',
  'except ImportError:',
  '\.\.\.',
  'raise NotImplementedError',
  'if VERSION.startswith("1"):',
  'if pydantic.VERSION.startswith("1"):',
]

[tool.black]
line-length = 120

[tool.ruff]
exclude = [".venv", "node_modules"]
line-length = 120
src = ["advanced_alchemy", "tests", "docs", "tools"]
target-version = "py39"

[tool.ruff.format]
docstring-code-format = true
docstring-code-line-length = 60

[tool.ruff.lint]
dummy-variable-rgx = "^(_+|(_+[a-zA-Z0-9_]*[a-zA-Z0-9]+?))$"
extend-safe-fixes = ["TC"]
fixable = ["ALL"]
ignore = [
  "A003",    # flake8-builtins - class attribute {name} is shadowing a python builtin
  "A005",    # flake8-builtins - module {name} shadows a Python standard-library module
  "B010",    # flake8-bugbear - do not call setattr with a constant attribute value
  "D100",    # pydocstyle - missing docstring in public module
  "D101",    # pydocstyle - missing docstring in public class
  "D102",    # pydocstyle - missing docstring in public method
  "D103",    # pydocstyle - missing docstring in public function
  "D104",    # pydocstyle - missing docstring in public package
  "D105",    # pydocstyle - missing docstring in magic method
  "D106",    # pydocstyle - missing docstring in public nested class
  "D107",    # pydocstyle - missing docstring in __init__
  "D202",    # pydocstyle - no blank lines allowed after function docstring
  "D205",    # pydocstyle - 1 blank line required between summary line and description
  "D415",    # pydocstyle - first line should end with a period, question mark, or exclamation point
  "E501",    # pydocstyle line too long, handled by black
  "PLW2901", # pylint - for loop variable overwritten by assignment target
  "RUF012",  # Ruff-specific rule - annotated with classvar
  "ANN401",
  "FBT",
  "PLR0913", # too many arguments
  "PT",
  "TD",
  "ARG002",  # ignore for now; investigate
  "ARG003",  # ignore for now; investigate
  "PERF203", # ignore for now; investigate
  "PD011",   # pandas
  "PLR0912",
  "ISC001",
  "COM812",
  "CPY001",
<<<<<<< HEAD
  "PGH003",
=======
  "FA100",
>>>>>>> 816f59e4
]
select = ["ALL"]

[tool.ruff.lint.pydocstyle]
convention = "google"

[tool.ruff.lint.pyupgrade]
# Preserve types, even if a file imports `from __future__ import annotations`.
# keep-runtime-typing = true

[tool.ruff.lint.mccabe]
max-complexity = 14

[tool.ruff.lint.pep8-naming]
classmethod-decorators = [
  "sqlalchemy.ext.declarative.declared_attr",
  "sqlalchemy.orm.declared_attr.directive",
  "sqlalchemy.orm.declared_attr",
]

[tool.ruff.lint.per-file-ignores]
"advanced_alchemy/repository/*.py" = ['C901']
"examples/flask.py" = ["ANN"]
"examples/flask/*.py" = ["ANN"]
"tests/**/*.*" = [
  "A",
  "ARG",
  "B",
  "BLE",
  "C901",
  "D",
  "DTZ",
  "EM",
  "FBT",
  "G",
  "N",
  "PGH",
  "PIE",
  "PLR",
  "PLW",
  "PTH",
  "RSE",
  "S",
  "S101",
  "SIM",
  "TC",
  "TRY",
  "SLF001",
]

[tool.ruff.lint.flake8-tidy-imports]
# Disallow all relative imports.
ban-relative-imports = "all"

[tool.ruff.lint.isort]
known-first-party = ["advanced_alchemy", "tests"]

[tool.slotscheck]
exclude-modules = '''
(
  (^|\.)test_
  |^tests\.*
  |^tools\.*
  |^docs\.*
  |^examples\.*
  |^sqlalchemy\.(
    testing
    |ext\.mypy  # see slotscheck/issues/178
  )
  |^alembic\.testing\.suite.*  # Add this line to exclude Alembic test suite
)
'''
include-modules = "advanced_alchemy.*"
require-superclass = false
strict-imports = true

[tool.mypy]
disallow_any_generics = false
disallow_untyped_decorators = true
implicit_reexport = false
packages = ["advanced_alchemy", "tests", "docs", "examples"]
python_version = "3.9"
show_error_codes = true
strict = true
warn_redundant_casts = true
warn_return_any = true
warn_unreachable = true
warn_unused_configs = true
warn_unused_ignores = true

[[tool.mypy.overrides]]
disable_error_code = "attr-defined,type-var,union-attr"
disallow_untyped_decorators = false
module = "tests.*"
warn_unused_ignores = false

[[tool.mypy.overrides]]
ignore_missing_imports = true
module = [
  "asyncmy",
  "pyodbc",
  "greenlet",
  "google.auth.*",
  "google.cloud.*",
  "google.protobuf.*",
  "pyarrow.*",
  "pytest_docker.*",
  "googleapiclient",
  "googleapiclient.*",
  "uuid_utils",
  "uuid_utils.*",
  "fsspec",
  "fsspec.*",
  "gcsfs",
  "fastnanoid",
]

[[tool.mypy.overrides]]
module = "advanced_alchemy._serialization"
warn_unused_ignores = false

[[tool.mypy.overrides]]
disallow_untyped_decorators = false
module = "advanced_alchemy.extensions.litestar.cli"

[[tool.mypy.overrides]]
disallow_untyped_decorators = false
module = "advanced_alchemy.types.json"

[[tool.mypy.overrides]]
module = "advanced_alchemy.service.typing"
warn_unused_ignores = false

[[tool.mypy.overrides]]
module = "advanced_alchemy.alembic.templates.*.env"
warn_unreachable = false

[[tool.mypy.overrides]]
disable_error_code = "no-untyped-call"
disallow_untyped_decorators = false
module = "advanced_alchemy.extensions.sanic"
warn_unused_ignores = false

[[tool.mypy.overrides]]
module = "advanced_alchemy.base"
warn_unused_ignores = false

[[tool.mypy.overrides]]
disallow_untyped_decorators = false
module = "advanced_alchemy.extensions.litestar.cli"

[[tool.mypy.overrides]]
disable_error_code = "arg-type,no-any-return,no-untyped-def"
disallow_untyped_decorators = false
disallow_untyped_defs = false
module = "examples.flask.*"

[[tool.mypy.overrides]]
disable_error_code = "unreachable"
module = "tests.integration.test_repository"


[tool.pyright]
disableBytesTypePromotions = true
exclude = [
  "docs",
  "tests/unit/test_extensions",
  "tests/unit/test_repository.py",
  "tests/helpers.py",
  "tests/docker_service_fixtures.py",
  "examples/flask/flask_services.py",
]
include = ["advanced_alchemy"]
<<<<<<< HEAD
pythonVersion = "3.8"
reportMissingTypeStubs = true
reportUnknownMemberType = false
=======
pythonVersion = "3.9"
>>>>>>> 816f59e4
reportUnnecessaryTypeIgnoreComments = true
reportUnusedFunction = false
strict = ["advanced_alchemy/**/*"]
venv = ".venv"
venvPath = "."

[tool.unasyncd]
add_editors_note = true
cache = true
ruff_fix = true
ruff_format = true
update_docstrings = true

[tool.unasyncd.files]
"advanced_alchemy/repository/_async.py" = "advanced_alchemy/repository/_sync.py"
"advanced_alchemy/repository/memory/_async.py" = "advanced_alchemy/repository/memory/_sync.py"
"advanced_alchemy/service/_async.py" = "advanced_alchemy/service/_sync.py"

[tool.unasyncd.per_file_add_replacements."advanced_alchemy/repository/_async.py"]
SQLAlchemyAsyncMockRepository = "SQLAlchemySyncMockRepository"
"SQLAlchemyAsyncQueryRepository" = "SQLAlchemySyncQueryRepository"
SQLAlchemyAsyncRepository = "SQLAlchemySyncRepository"
SQLAlchemyAsyncRepositoryProtocol = "SQLAlchemySyncRepositoryProtocol"
"SQLAlchemyAsyncSlugRepository" = "SQLAlchemySyncSlugRepository"
SQLAlchemyAsyncSlugRepositoryProtocol = "SQLAlchemySyncSlugRepositoryProtocol"
"async_scoped_session" = "scoped_session"
"sqlalchemy.ext.asyncio.AsyncSession" = "sqlalchemy.orm.Session"
"sqlalchemy.ext.asyncio.scoping.async_scoped_session" = "sqlalchemy.orm.scoping.scoped_session"

[tool.unasyncd.per_file_add_replacements."advanced_alchemy/repository/memory/_async.py"]
SQLAlchemyAsyncMockRepository = "SQLAlchemySyncMockRepository"
"SQLAlchemyAsyncMockSlugRepository" = "SQLAlchemySyncMockSlugRepository"
SQLAlchemyAsyncRepository = "SQLAlchemySyncRepository"
SQLAlchemyAsyncRepositoryProtocol = "SQLAlchemySyncRepositoryProtocol"
"SQLAlchemyAsyncSlugRepository" = "SQLAlchemySyncSlugRepository"
SQLAlchemyAsyncSlugRepositoryProtocol = "SQLAlchemySyncSlugRepositoryProtocol"
"advanced_alchemy.repository._async.SQLAlchemyAsyncRepositoryProtocol" = "advanced_alchemy.repository._sync.SQLAlchemySyncRepositoryProtocol"
"advanced_alchemy.repository._async.SQLAlchemyAsyncSlugRepositoryProtocol" = "advanced_alchemy.repository._sync.SQLAlchemySyncSlugRepositoryProtocol"
"async_scoped_session" = "scoped_session"
"sqlalchemy.ext.asyncio.AsyncEngine" = "sqlalchemy.Engine"
"sqlalchemy.ext.asyncio.AsyncSession" = "sqlalchemy.orm.Session"
"sqlalchemy.ext.asyncio.scoping.async_scoped_session" = "sqlalchemy.orm.scoping.scoped_session"

[tool.unasyncd.per_file_add_replacements."advanced_alchemy/service/_async.py"]
"AsyncIterator" = "Iterator"
"SQLAlchemyAsyncConfigT" = "SQLAlchemySyncConfigT"
SQLAlchemyAsyncMockRepository = "SQLAlchemySyncMockRepository"
SQLAlchemyAsyncMockSlugRepository = "SQLAlchemySyncMockSlugRepository"
SQLAlchemyAsyncQueryService = "SQLAlchemySyncQueryService"
SQLAlchemyAsyncRepository = "SQLAlchemySyncRepository"
SQLAlchemyAsyncRepositoryReadService = "SQLAlchemySyncRepositoryReadService"
SQLAlchemyAsyncRepositoryService = "SQLAlchemySyncRepositoryService"
"SQLAlchemyAsyncRepositoryT" = "SQLAlchemySyncRepositoryT"
SQLAlchemyAsyncSlugRepository = "SQLAlchemySyncSlugRepository"
"advanced_alchemy.config.asyncio.SQLAlchemyAsyncConfig" = "advanced_alchemy.config.sync.SQLAlchemySyncConfig"
"advanced_alchemy.repository.SQLAlchemyAsyncQueryRepository" = "advanced_alchemy.repository.SQLAlchemySyncQueryRepository"
"advanced_alchemy.repository.SQLAlchemyAsyncRepository" = "advanced_alchemy.repository.SQLAlchemySyncRepository"
"advanced_alchemy.repository.SQLAlchemyAsyncRepositoryProtocol" = "advanced_alchemy.repository.SQLAlchemySyncRepositoryProtocol"
"advanced_alchemy.repository.SQLAlchemyAsyncSlugRepository" = "advanced_alchemy.repository.SQLAlchemySyncSlugRepository"
"advanced_alchemy.repository.SQLAlchemyAsyncSlugRepositoryProtocol" = "advanced_alchemy.repository.SQLAlchemySyncSlugRepositoryProtocol"
"advanced_alchemy.repository.memory.SQLAlchemyAsyncMockRepository" = "advanced_alchemy.repository.memory.SQLAlchemySyncMockRepository"
"advanced_alchemy.repository.memory.SQLAlchemyAsyncMockSlugRepository" = "advanced_alchemy.repository.memory.SQLAlchemySyncMockSlugRepository"
"advanced_alchemy.repository.typing.SQLAlchemyAsyncRepositoryT" = "advanced_alchemy.repository.typing.SQLAlchemySyncRepositoryT"
"async_scoped_session" = "scoped_session"
"collections.abc.AsyncIterator" = "collections.abc.Iterator"
"sqlalchemy.ext.asyncio.AsyncSession" = "sqlalchemy.orm.Session"
"sqlalchemy.ext.asyncio.scoping.async_scoped_session" = "sqlalchemy.orm.scoping.scoped_session"

[tool.codespell]
ignore-words-list = "selectin"
skip = 'pdm.lock, uv.lock, examples/us_state_lookup.json, docs/_static/favicon.svg'<|MERGE_RESOLUTION|>--- conflicted
+++ resolved
@@ -315,11 +315,8 @@
   "ISC001",
   "COM812",
   "CPY001",
-<<<<<<< HEAD
   "PGH003",
-=======
-  "FA100",
->>>>>>> 816f59e4
+  "FA100"
 ]
 select = ["ALL"]
 
@@ -493,13 +490,9 @@
   "examples/flask/flask_services.py",
 ]
 include = ["advanced_alchemy"]
-<<<<<<< HEAD
-pythonVersion = "3.8"
 reportMissingTypeStubs = true
 reportUnknownMemberType = false
-=======
 pythonVersion = "3.9"
->>>>>>> 816f59e4
 reportUnnecessaryTypeIgnoreComments = true
 reportUnusedFunction = false
 strict = ["advanced_alchemy/**/*"]
